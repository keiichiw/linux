#
# Makefile for the Linux kernel device drivers.
#
# 15 Sep 2000, Christoph Hellwig <hch@infradead.org>
# Rewritten to use lists instead of if-statements.
#

obj-y				+= gpio/
obj-$(CONFIG_PCI)		+= pci/
obj-$(CONFIG_PARISC)		+= parisc/
obj-$(CONFIG_RAPIDIO)		+= rapidio/
obj-y				+= video/
obj-y				+= idle/
obj-$(CONFIG_ACPI)		+= acpi/
obj-$(CONFIG_SFI)		+= sfi/
# PnP must come after ACPI since it will eventually need to check if acpi
# was used and do nothing if so
obj-$(CONFIG_PNP)		+= pnp/
obj-$(CONFIG_ARM_AMBA)		+= amba/

obj-$(CONFIG_VIRTIO)		+= virtio/
obj-$(CONFIG_XEN)		+= xen/

# regulators early, since some subsystems rely on them to initialize
obj-$(CONFIG_REGULATOR)		+= regulator/

# char/ comes before serial/ etc so that the VT console is the boot-time
# default.
obj-y				+= char/

# gpu/ comes after char for AGP vs DRM startup
obj-y				+= gpu/

obj-$(CONFIG_CONNECTOR)		+= connector/

# i810fb and intelfb depend on char/agp/
obj-$(CONFIG_FB_I810)           += video/i810/
obj-$(CONFIG_FB_INTEL)          += video/intelfb/

obj-y				+= serial/
obj-$(CONFIG_PARPORT)		+= parport/
obj-y				+= base/ block/ misc/ mfd/
obj-$(CONFIG_NUBUS)		+= nubus/
obj-y				+= macintosh/
obj-$(CONFIG_IDE)		+= ide/
obj-$(CONFIG_SCSI)		+= scsi/
obj-$(CONFIG_ATA)		+= ata/
obj-$(CONFIG_MTD)		+= mtd/
obj-$(CONFIG_SPI)		+= spi/
obj-y				+= net/
obj-$(CONFIG_ATM)		+= atm/
obj-$(CONFIG_FUSION)		+= message/
obj-$(CONFIG_FIREWIRE)		+= firewire/
obj-y				+= ieee1394/
obj-$(CONFIG_UIO)		+= uio/
obj-y				+= cdrom/
obj-y				+= auxdisplay/
obj-$(CONFIG_PCCARD)		+= pcmcia/
obj-$(CONFIG_DIO)		+= dio/
obj-$(CONFIG_SBUS)		+= sbus/
obj-$(CONFIG_ZORRO)		+= zorro/
obj-$(CONFIG_MAC)		+= macintosh/
obj-$(CONFIG_ATA_OVER_ETH)	+= block/aoe/
obj-$(CONFIG_PARIDE) 		+= block/paride/
obj-$(CONFIG_TC)		+= tc/
obj-$(CONFIG_UWB)		+= uwb/
obj-$(CONFIG_USB_OTG_UTILS)	+= usb/otg/
obj-$(CONFIG_USB)		+= usb/
obj-$(CONFIG_USB_MUSB_HDRC)	+= usb/musb/
obj-$(CONFIG_PCI)		+= usb/
obj-$(CONFIG_USB_GADGET)	+= usb/gadget/
obj-$(CONFIG_SERIO)		+= input/serio/
obj-$(CONFIG_GAMEPORT)		+= input/gameport/
obj-$(CONFIG_INPUT)		+= input/
obj-$(CONFIG_I2O)		+= message/
obj-$(CONFIG_RTC_LIB)		+= rtc/
obj-y				+= i2c/ media/
obj-$(CONFIG_PPS)		+= pps/
obj-$(CONFIG_W1)		+= w1/
obj-$(CONFIG_POWER_SUPPLY)	+= power/
obj-$(CONFIG_HWMON)		+= hwmon/
obj-$(CONFIG_THERMAL)		+= thermal/
obj-$(CONFIG_WATCHDOG)		+= watchdog/
obj-$(CONFIG_PHONE)		+= telephony/
obj-$(CONFIG_MD)		+= md/
obj-$(CONFIG_BT)		+= bluetooth/
obj-$(CONFIG_ACCESSIBILITY)	+= accessibility/
obj-$(CONFIG_ISDN)		+= isdn/
obj-$(CONFIG_EDAC)		+= edac/
obj-$(CONFIG_MCA)		+= mca/
obj-$(CONFIG_EISA)		+= eisa/
obj-y				+= lguest/
obj-$(CONFIG_CPU_FREQ)		+= cpufreq/
obj-$(CONFIG_CPU_IDLE)		+= cpuidle/
obj-$(CONFIG_DMA_ENGINE)	+= dma/
obj-$(CONFIG_MMC)		+= mmc/
obj-$(CONFIG_MEMSTICK)		+= memstick/
obj-$(CONFIG_NEW_LEDS)		+= leds/
obj-$(CONFIG_INFINIBAND)	+= infiniband/
obj-$(CONFIG_SGI_SN)		+= sn/
obj-y				+= firmware/
obj-$(CONFIG_CRYPTO)		+= crypto/
obj-$(CONFIG_SUPERH)		+= sh/
obj-$(CONFIG_ARCH_SHMOBILE)	+= sh/
<<<<<<< HEAD
obj-$(CONFIG_GENERIC_TIME)	+= clocksource/
=======
ifndef CONFIG_ARCH_USES_GETTIMEOFFSET
obj-y				+= clocksource/
endif
obj-$(CONFIG_DMA_ENGINE)	+= dma/
>>>>>>> da5cabf8
obj-$(CONFIG_DCA)		+= dca/
obj-$(CONFIG_HID)		+= hid/
obj-$(CONFIG_PPC_PS3)		+= ps3/
obj-$(CONFIG_OF)		+= of/
obj-$(CONFIG_SSB)		+= ssb/
obj-$(CONFIG_VHOST_NET)		+= vhost/
obj-$(CONFIG_VLYNQ)		+= vlynq/
obj-$(CONFIG_STAGING)		+= staging/
obj-y				+= platform/
obj-y				+= ieee802154/<|MERGE_RESOLUTION|>--- conflicted
+++ resolved
@@ -102,14 +102,9 @@
 obj-$(CONFIG_CRYPTO)		+= crypto/
 obj-$(CONFIG_SUPERH)		+= sh/
 obj-$(CONFIG_ARCH_SHMOBILE)	+= sh/
-<<<<<<< HEAD
-obj-$(CONFIG_GENERIC_TIME)	+= clocksource/
-=======
 ifndef CONFIG_ARCH_USES_GETTIMEOFFSET
 obj-y				+= clocksource/
 endif
-obj-$(CONFIG_DMA_ENGINE)	+= dma/
->>>>>>> da5cabf8
 obj-$(CONFIG_DCA)		+= dca/
 obj-$(CONFIG_HID)		+= hid/
 obj-$(CONFIG_PPC_PS3)		+= ps3/
