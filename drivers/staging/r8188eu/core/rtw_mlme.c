--- conflicted
+++ resolved
@@ -30,63 +30,6 @@
 	return adapter->mlmepriv.to_roaming;
 }
 
-<<<<<<< HEAD
-int _rtw_init_mlme_priv(struct adapter *padapter)
-{
-	int	i;
-	u8	*pbuf;
-	struct wlan_network	*pnetwork;
-	struct mlme_priv		*pmlmepriv = &padapter->mlmepriv;
-	int	res = _SUCCESS;
-
-	/*  We don't need to memset padapter->XXX to zero, because adapter is allocated by vzalloc(). */
-
-	pmlmepriv->nic_hdl = (u8 *)padapter;
-
-	pmlmepriv->pscanned = NULL;
-	pmlmepriv->fw_state = 0;
-	pmlmepriv->cur_network.network.InfrastructureMode = Ndis802_11AutoUnknown;
-	pmlmepriv->scan_mode = SCAN_ACTIVE;/*  1: active, 0: pasive. Maybe someday we should rename this varable to "active_mode" (Jeff) */
-
-	spin_lock_init(&pmlmepriv->lock);
-	rtw_init_queue(&pmlmepriv->free_bss_pool);
-	rtw_init_queue(&pmlmepriv->scanned_queue);
-
-	set_scanned_network_val(pmlmepriv, 0);
-
-	memset(&pmlmepriv->assoc_ssid, 0, sizeof(struct ndis_802_11_ssid));
-
-	pbuf = vzalloc(MAX_BSS_CNT * (sizeof(struct wlan_network)));
-
-	if (!pbuf) {
-		res = _FAIL;
-		goto exit;
-	}
-	pmlmepriv->free_bss_buf = pbuf;
-
-	pnetwork = (struct wlan_network *)pbuf;
-
-	for (i = 0; i < MAX_BSS_CNT; i++) {
-		INIT_LIST_HEAD(&pnetwork->list);
-
-		list_add_tail(&pnetwork->list, &pmlmepriv->free_bss_pool.queue);
-
-		pnetwork++;
-	}
-
-	/* allocate DMA-able/Non-Page memory for cmd_buf and rsp_buf */
-
-	rtw_clear_scan_deny(padapter);
-
-	rtw_init_mlme_timer(padapter);
-
-exit:
-
-	return res;
-}
-
-=======
->>>>>>> 88084a3d
 static void rtw_free_mlme_ie_data(u8 **ppie, u32 *plen)
 {
 	kfree(*ppie);
@@ -109,52 +52,6 @@
 	rtw_free_mlme_ie_data(&pmlmepriv->p2p_assoc_req_ie, &pmlmepriv->p2p_assoc_req_ie_len);
 }
 
-<<<<<<< HEAD
-void _rtw_free_mlme_priv(struct mlme_priv *pmlmepriv)
-{
-
-	rtw_free_mlme_priv_ie_data(pmlmepriv);
-
-	if (pmlmepriv) {
-		vfree(pmlmepriv->free_bss_buf);
-	}
-
-}
-
-struct	wlan_network *_rtw_alloc_network(struct	mlme_priv *pmlmepriv)/* _queue *free_queue) */
-{
-	struct	wlan_network	*pnetwork;
-	struct __queue *free_queue = &pmlmepriv->free_bss_pool;
-	struct list_head *plist = NULL;
-
-	spin_lock_bh(&free_queue->lock);
-
-	if (list_empty(&free_queue->queue)) {
-		pnetwork = NULL;
-		goto exit;
-	}
-	plist = (&free_queue->queue)->next;
-
-	pnetwork = container_of(plist, struct wlan_network, list);
-
-	list_del_init(&pnetwork->list);
-
-	pnetwork->network_type = 0;
-	pnetwork->fixed = false;
-	pnetwork->last_scanned = jiffies;
-	pnetwork->aid = 0;
-	pnetwork->join_res = 0;
-
-	pmlmepriv->num_of_scanned++;
-
-exit:
-	spin_unlock_bh(&free_queue->lock);
-
-	return pnetwork;
-}
-
-=======
->>>>>>> 88084a3d
 void _rtw_free_network(struct mlme_priv *pmlmepriv, struct wlan_network *pnetwork, u8 isfreeall)
 {
 	u32 curr_time, delta_time;
@@ -1140,15 +1037,10 @@
 				rtw_indicate_connect(adapter);
 			}
 
-<<<<<<< HEAD
-			/* s5. Cancel assoc_timer */
-			del_timer_sync(&pmlmepriv->assoc_timer);
-=======
 			spin_unlock_bh(&pmlmepriv->lock);
 			/* s5. Cancel assoc_timer */
 			del_timer_sync(&pmlmepriv->assoc_timer);
 			spin_lock_bh(&pmlmepriv->lock);
->>>>>>> 88084a3d
 		} else {
 			spin_unlock_bh(&pmlmepriv->scanned_queue.lock);
 			goto ignore_joinbss_callback;
@@ -1571,15 +1463,6 @@
 		rtw_free_assoc_resources(adapter, 0);
 	}
 
-<<<<<<< HEAD
-	GetHalDefVar8188EUsb(adapter, HAL_DEF_IS_SUPPORT_ANT_DIV, &supp_ant_div);
-	if (supp_ant_div) {
-		u8 cur_ant;
-		GetHalDefVar8188EUsb(adapter, HAL_DEF_CURRENT_ANTENNA, &cur_ant);
-	}
-
-=======
->>>>>>> 88084a3d
 	ret = rtw_joinbss_cmd(adapter, candidate);
 
 exit:
@@ -1866,8 +1749,6 @@
 
 }
 
-<<<<<<< HEAD
-=======
 static void rtw_set_threshold(struct adapter *adapter)
 {
 	struct mlme_priv *mlmepriv = &adapter->mlmepriv;
@@ -1882,7 +1763,6 @@
 	}
 }
 
->>>>>>> 88084a3d
 /* the function is at passive_level */
 void rtw_joinbss_reset(struct adapter *padapter)
 {
@@ -2059,11 +1939,7 @@
 		issued = (phtpriv->agg_enable_bitmap >> priority) & 0x1;
 		issued |= (phtpriv->candidate_tid_bitmap >> priority) & 0x1;
 
-<<<<<<< HEAD
-		if (0 == issued) {
-=======
 		if (issued == 0) {
->>>>>>> 88084a3d
 			psta->htpriv.candidate_tid_bitmap |= BIT((u8)priority);
 			rtw_addbareq_cmd(padapter, (u8)priority, pattrib->ra);
 		}
@@ -2090,11 +1966,7 @@
 	else
 		pnetwork = &pmlmepriv->cur_network;
 
-<<<<<<< HEAD
-	if (0 < rtw_to_roaming(padapter)) {
-=======
 	if (rtw_to_roaming(padapter) > 0) {
->>>>>>> 88084a3d
 		memcpy(&pmlmepriv->assoc_ssid, &pnetwork->network.Ssid, sizeof(struct ndis_802_11_ssid));
 
 		pmlmepriv->assoc_by_bssid = false;
