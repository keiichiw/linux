/* SPDX-License-Identifier: GPL-2.0-only */
/*
 * acpi/internal.h
 * For use by Linux/ACPI infrastructure, not drivers
 *
 * Copyright (c) 2009, Intel Corporation.
 */

#ifndef _ACPI_INTERNAL_H_
#define _ACPI_INTERNAL_H_

#include <linux/idr.h>

#define PREFIX "ACPI: "

int early_acpi_osi_init(void);
int acpi_osi_init(void);
acpi_status acpi_os_initialize1(void);
int acpi_scan_init(void);
#ifdef CONFIG_PCI
void acpi_pci_root_init(void);
void acpi_pci_link_init(void);
#else
static inline void acpi_pci_root_init(void) {}
static inline void acpi_pci_link_init(void) {}
#endif
void acpi_processor_init(void);
void acpi_platform_init(void);
void acpi_pnp_init(void);
void acpi_int340x_thermal_init(void);
#ifdef CONFIG_ARM_AMBA
void acpi_amba_init(void);
#else
static inline void acpi_amba_init(void) {}
#endif
int acpi_sysfs_init(void);
void acpi_gpe_apply_masked_gpes(void);
void acpi_container_init(void);
void acpi_memory_hotplug_init(void);
#ifdef	CONFIG_ACPI_HOTPLUG_IOAPIC
void pci_ioapic_remove(struct acpi_pci_root *root);
int acpi_ioapic_remove(struct acpi_pci_root *root);
#else
static inline void pci_ioapic_remove(struct acpi_pci_root *root) { return; }
static inline int acpi_ioapic_remove(struct acpi_pci_root *root) { return 0; }
#endif
#ifdef CONFIG_ACPI_DOCK
void register_dock_dependent_device(struct acpi_device *adev,
				    acpi_handle dshandle);
int dock_notify(struct acpi_device *adev, u32 event);
void acpi_dock_add(struct acpi_device *adev);
#else
static inline void register_dock_dependent_device(struct acpi_device *adev,
						  acpi_handle dshandle) {}
static inline int dock_notify(struct acpi_device *adev, u32 event) { return -ENODEV; }
static inline void acpi_dock_add(struct acpi_device *adev) {}
#endif
#ifdef CONFIG_X86
void acpi_cmos_rtc_init(void);
#else
static inline void acpi_cmos_rtc_init(void) {}
#endif
int acpi_rev_override_setup(char *str);

void acpi_sysfs_add_hotplug_profile(struct acpi_hotplug_profile *hotplug,
				    const char *name);
int acpi_scan_add_handler_with_hotplug(struct acpi_scan_handler *handler,
				       const char *hotplug_profile_name);
void acpi_scan_hotplug_enabled(struct acpi_hotplug_profile *hotplug, bool val);

#ifdef CONFIG_DEBUG_FS
extern struct dentry *acpi_debugfs_dir;
void acpi_debugfs_init(void);
#else
static inline void acpi_debugfs_init(void) { return; }
#endif
#ifdef CONFIG_PCI
void acpi_lpss_init(void);
#else
static inline void acpi_lpss_init(void) {}
#endif

void acpi_apd_init(void);

acpi_status acpi_hotplug_schedule(struct acpi_device *adev, u32 src);
bool acpi_queue_hotplug_work(struct work_struct *work);
void acpi_device_hotplug(struct acpi_device *adev, u32 src);
bool acpi_scan_is_offline(struct acpi_device *adev, bool uevent);

acpi_status acpi_sysfs_table_handler(u32 event, void *table, void *context);
void acpi_scan_table_handler(u32 event, void *table, void *context);

/* --------------------------------------------------------------------------
                     Device Node Initialization / Removal
   -------------------------------------------------------------------------- */
#define ACPI_STA_DEFAULT (ACPI_STA_DEVICE_PRESENT | ACPI_STA_DEVICE_ENABLED | \
			  ACPI_STA_DEVICE_UI | ACPI_STA_DEVICE_FUNCTIONING)

extern struct list_head acpi_bus_id_list;

#define ACPI_MAX_DEVICE_INSTANCES	4096

struct acpi_device_bus_id {
	const char *bus_id;
<<<<<<< HEAD
	unsigned int instance_no;
=======
	struct ida instance_ida;
>>>>>>> 7aef27f0
	struct list_head node;
};

int acpi_device_add(struct acpi_device *device,
		    void (*release)(struct device *));
void acpi_init_device_object(struct acpi_device *device, acpi_handle handle,
			     int type, unsigned long long sta,
			     struct acpi_device_info *info);
int acpi_device_setup_files(struct acpi_device *dev);
void acpi_device_remove_files(struct acpi_device *dev);
void acpi_device_add_finalize(struct acpi_device *device);
void acpi_free_pnp_ids(struct acpi_device_pnp *pnp);
bool acpi_device_is_present(const struct acpi_device *adev);
bool acpi_device_is_battery(struct acpi_device *adev);
bool acpi_device_is_first_physical_node(struct acpi_device *adev,
					const struct device *dev);
int acpi_bus_register_early_device(int type);

/* --------------------------------------------------------------------------
                     Device Matching and Notification
   -------------------------------------------------------------------------- */
struct acpi_device *acpi_companion_match(const struct device *dev);
int __acpi_device_uevent_modalias(struct acpi_device *adev,
				  struct kobj_uevent_env *env);

/* --------------------------------------------------------------------------
                                  Power Resource
   -------------------------------------------------------------------------- */
int acpi_power_init(void);
void acpi_power_resources_list_free(struct list_head *list);
int acpi_extract_power_resources(union acpi_object *package, unsigned int start,
				 struct list_head *list);
int acpi_add_power_resource(acpi_handle handle);
void acpi_power_add_remove_device(struct acpi_device *adev, bool add);
int acpi_power_wakeup_list_init(struct list_head *list, int *system_level);
int acpi_device_sleep_wake(struct acpi_device *dev,
			   int enable, int sleep_state, int dev_state);
int acpi_power_get_inferred_state(struct acpi_device *device, int *state);
int acpi_power_on_resources(struct acpi_device *device, int state);
int acpi_power_transition(struct acpi_device *device, int state);

/* --------------------------------------------------------------------------
                              Device Power Management
   -------------------------------------------------------------------------- */
int acpi_device_get_power(struct acpi_device *device, int *state);
int acpi_wakeup_device_init(void);

/* --------------------------------------------------------------------------
                                  Processor
   -------------------------------------------------------------------------- */
#ifdef CONFIG_ARCH_MIGHT_HAVE_ACPI_PDC
void acpi_early_processor_set_pdc(void);
#else
static inline void acpi_early_processor_set_pdc(void) {}
#endif

#ifdef CONFIG_X86
void acpi_early_processor_osc(void);
#else
static inline void acpi_early_processor_osc(void) {}
#endif

/* --------------------------------------------------------------------------
                                  Embedded Controller
   -------------------------------------------------------------------------- */
struct acpi_ec {
	acpi_handle handle;
	int gpe;
	int irq;
	unsigned long command_addr;
	unsigned long data_addr;
	bool global_lock;
	unsigned long flags;
	unsigned long reference_count;
	struct mutex mutex;
	wait_queue_head_t wait;
	struct list_head list;
	struct transaction *curr;
	spinlock_t lock;
	struct work_struct work;
	unsigned long timestamp;
	unsigned long nr_pending_queries;
	bool busy_polling;
	unsigned int polling_guard;
};

extern struct acpi_ec *first_ec;

/* If we find an EC via the ECDT, we need to keep a ptr to its context */
/* External interfaces use first EC only, so remember */
typedef int (*acpi_ec_query_func) (void *data);

void acpi_ec_init(void);
void acpi_ec_ecdt_probe(void);
void acpi_ec_dsdt_probe(void);
void acpi_ec_block_transactions(void);
void acpi_ec_unblock_transactions(void);
int acpi_ec_add_query_handler(struct acpi_ec *ec, u8 query_bit,
			      acpi_handle handle, acpi_ec_query_func func,
			      void *data);
void acpi_ec_remove_query_handler(struct acpi_ec *ec, u8 query_bit);

#ifdef CONFIG_PM_SLEEP
void acpi_ec_flush_work(void);
bool acpi_ec_dispatch_gpe(void);
#endif


/*--------------------------------------------------------------------------
                                  Suspend/Resume
  -------------------------------------------------------------------------- */
#ifdef CONFIG_ACPI_SYSTEM_POWER_STATES_SUPPORT
extern bool acpi_s2idle_wakeup(void);
extern int acpi_sleep_init(void);
#else
static inline bool acpi_s2idle_wakeup(void) { return false; }
static inline int acpi_sleep_init(void) { return -ENXIO; }
#endif

#ifdef CONFIG_ACPI_SLEEP
void acpi_sleep_proc_init(void);
int suspend_nvs_alloc(void);
void suspend_nvs_free(void);
int suspend_nvs_save(void);
void suspend_nvs_restore(void);
#else
static inline void acpi_sleep_proc_init(void) {}
static inline int suspend_nvs_alloc(void) { return 0; }
static inline void suspend_nvs_free(void) {}
static inline int suspend_nvs_save(void) { return 0; }
static inline void suspend_nvs_restore(void) {}
#endif

/*--------------------------------------------------------------------------
				Device properties
  -------------------------------------------------------------------------- */
#define ACPI_DT_NAMESPACE_HID	"PRP0001"

void acpi_init_properties(struct acpi_device *adev);
void acpi_free_properties(struct acpi_device *adev);

#ifdef CONFIG_X86
void acpi_extract_apple_properties(struct acpi_device *adev);
#else
static inline void acpi_extract_apple_properties(struct acpi_device *adev) {}
#endif

/*--------------------------------------------------------------------------
				Watchdog
  -------------------------------------------------------------------------- */

#ifdef CONFIG_ACPI_WATCHDOG
void acpi_watchdog_init(void);
#else
static inline void acpi_watchdog_init(void) {}
#endif

#ifdef CONFIG_ACPI_LPIT
void acpi_init_lpit(void);
#else
static inline void acpi_init_lpit(void) { }
#endif

#endif /* _ACPI_INTERNAL_H_ */<|MERGE_RESOLUTION|>--- conflicted
+++ resolved
@@ -102,11 +102,7 @@
 
 struct acpi_device_bus_id {
 	const char *bus_id;
-<<<<<<< HEAD
-	unsigned int instance_no;
-=======
 	struct ida instance_ida;
->>>>>>> 7aef27f0
 	struct list_head node;
 };
 
