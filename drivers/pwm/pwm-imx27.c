// SPDX-License-Identifier: GPL-2.0
/*
 * simple driver for PWM (Pulse Width Modulator) controller
 *
 * Derived from pxa PWM driver by eric miao <eric.miao@marvell.com>
 *
 * Limitations:
 * - When disabled the output is driven to 0 independent of the configured
 *   polarity.
 */

#include <linux/bitfield.h>
#include <linux/bitops.h>
#include <linux/clk.h>
#include <linux/delay.h>
#include <linux/err.h>
#include <linux/io.h>
#include <linux/kernel.h>
#include <linux/module.h>
#include <linux/of.h>
#include <linux/platform_device.h>
#include <linux/pwm.h>
#include <linux/slab.h>

#define MX3_PWMCR			0x00    /* PWM Control Register */
#define MX3_PWMSR			0x04    /* PWM Status Register */
#define MX3_PWMSAR			0x0C    /* PWM Sample Register */
#define MX3_PWMPR			0x10    /* PWM Period Register */

#define MX3_PWMCR_FWM			GENMASK(27, 26)
#define MX3_PWMCR_STOPEN		BIT(25)
#define MX3_PWMCR_DOZEN			BIT(24)
#define MX3_PWMCR_WAITEN		BIT(23)
#define MX3_PWMCR_DBGEN			BIT(22)
#define MX3_PWMCR_BCTR			BIT(21)
#define MX3_PWMCR_HCTR			BIT(20)

#define MX3_PWMCR_POUTC			GENMASK(19, 18)
#define MX3_PWMCR_POUTC_NORMAL		0
#define MX3_PWMCR_POUTC_INVERTED	1
#define MX3_PWMCR_POUTC_OFF		2

#define MX3_PWMCR_CLKSRC		GENMASK(17, 16)
#define MX3_PWMCR_CLKSRC_OFF		0
#define MX3_PWMCR_CLKSRC_IPG		1
#define MX3_PWMCR_CLKSRC_IPG_HIGH	2
#define MX3_PWMCR_CLKSRC_IPG_32K	3

#define MX3_PWMCR_PRESCALER		GENMASK(15, 4)

#define MX3_PWMCR_SWR			BIT(3)

#define MX3_PWMCR_REPEAT		GENMASK(2, 1)
#define MX3_PWMCR_REPEAT_1X		0
#define MX3_PWMCR_REPEAT_2X		1
#define MX3_PWMCR_REPEAT_4X		2
#define MX3_PWMCR_REPEAT_8X		3

#define MX3_PWMCR_EN			BIT(0)

#define MX3_PWMSR_FWE			BIT(6)
#define MX3_PWMSR_CMP			BIT(5)
#define MX3_PWMSR_ROV			BIT(4)
#define MX3_PWMSR_FE			BIT(3)

#define MX3_PWMSR_FIFOAV		GENMASK(2, 0)
#define MX3_PWMSR_FIFOAV_EMPTY		0
#define MX3_PWMSR_FIFOAV_1WORD		1
#define MX3_PWMSR_FIFOAV_2WORDS		2
#define MX3_PWMSR_FIFOAV_3WORDS		3
#define MX3_PWMSR_FIFOAV_4WORDS		4

#define MX3_PWMCR_PRESCALER_SET(x)	FIELD_PREP(MX3_PWMCR_PRESCALER, (x) - 1)
#define MX3_PWMCR_PRESCALER_GET(x)	(FIELD_GET(MX3_PWMCR_PRESCALER, \
						   (x)) + 1)

#define MX3_PWM_SWR_LOOP		5

/* PWMPR register value of 0xffff has the same effect as 0xfffe */
#define MX3_PWMPR_MAX			0xfffe

struct pwm_imx27_chip {
	struct clk	*clk_ipg;
	struct clk	*clk_per;
	void __iomem	*mmio_base;
	struct pwm_chip	chip;

	/*
	 * The driver cannot read the current duty cycle from the hardware if
	 * the hardware is disabled. Cache the last programmed duty cycle
	 * value to return in that case.
	 */
	unsigned int duty_cycle;
};

#define to_pwm_imx27_chip(chip)	container_of(chip, struct pwm_imx27_chip, chip)

static int pwm_imx27_clk_prepare_enable(struct pwm_imx27_chip *imx)
{
	int ret;

	ret = clk_prepare_enable(imx->clk_ipg);
	if (ret)
		return ret;

	ret = clk_prepare_enable(imx->clk_per);
	if (ret) {
		clk_disable_unprepare(imx->clk_ipg);
		return ret;
	}

	return 0;
}

static void pwm_imx27_clk_disable_unprepare(struct pwm_imx27_chip *imx)
{
	clk_disable_unprepare(imx->clk_per);
	clk_disable_unprepare(imx->clk_ipg);
}

static void pwm_imx27_get_state(struct pwm_chip *chip,
				struct pwm_device *pwm, struct pwm_state *state)
{
	struct pwm_imx27_chip *imx = to_pwm_imx27_chip(chip);
	u32 period, prescaler, pwm_clk, val;
	u64 tmp;
	int ret;

	ret = pwm_imx27_clk_prepare_enable(imx);
	if (ret < 0)
		return;

	val = readl(imx->mmio_base + MX3_PWMCR);

	if (val & MX3_PWMCR_EN)
		state->enabled = true;
	else
		state->enabled = false;

	switch (FIELD_GET(MX3_PWMCR_POUTC, val)) {
	case MX3_PWMCR_POUTC_NORMAL:
		state->polarity = PWM_POLARITY_NORMAL;
		break;
	case MX3_PWMCR_POUTC_INVERTED:
		state->polarity = PWM_POLARITY_INVERSED;
		break;
	default:
		dev_warn(chip->dev, "can't set polarity, output disconnected");
	}

	prescaler = MX3_PWMCR_PRESCALER_GET(val);
	pwm_clk = clk_get_rate(imx->clk_per);
	pwm_clk = DIV_ROUND_CLOSEST_ULL(pwm_clk, prescaler);
	val = readl(imx->mmio_base + MX3_PWMPR);
	period = val >= MX3_PWMPR_MAX ? MX3_PWMPR_MAX : val;

	/* PWMOUT (Hz) = PWMCLK / (PWMPR + 2) */
	tmp = NSEC_PER_SEC * (u64)(period + 2);
	state->period = DIV_ROUND_CLOSEST_ULL(tmp, pwm_clk);

	/*
	 * PWMSAR can be read only if PWM is enabled. If the PWM is disabled,
	 * use the cached value.
	 */
	if (state->enabled)
		val = readl(imx->mmio_base + MX3_PWMSAR);
	else
		val = imx->duty_cycle;
<<<<<<< HEAD

	tmp = NSEC_PER_SEC * (u64)(val);
	state->duty_cycle = DIV_ROUND_CLOSEST_ULL(tmp, pwm_clk);
=======
>>>>>>> 04d5ce62

	tmp = NSEC_PER_SEC * (u64)(val);
	state->duty_cycle = DIV_ROUND_CLOSEST_ULL(tmp, pwm_clk);

	pwm_imx27_clk_disable_unprepare(imx);
}

static void pwm_imx27_sw_reset(struct pwm_chip *chip)
{
	struct pwm_imx27_chip *imx = to_pwm_imx27_chip(chip);
	struct device *dev = chip->dev;
	int wait_count = 0;
	u32 cr;

	writel(MX3_PWMCR_SWR, imx->mmio_base + MX3_PWMCR);
	do {
		usleep_range(200, 1000);
		cr = readl(imx->mmio_base + MX3_PWMCR);
	} while ((cr & MX3_PWMCR_SWR) &&
		 (wait_count++ < MX3_PWM_SWR_LOOP));

	if (cr & MX3_PWMCR_SWR)
		dev_warn(dev, "software reset timeout\n");
}

static void pwm_imx27_wait_fifo_slot(struct pwm_chip *chip,
				     struct pwm_device *pwm)
{
	struct pwm_imx27_chip *imx = to_pwm_imx27_chip(chip);
	struct device *dev = chip->dev;
	unsigned int period_ms;
	int fifoav;
	u32 sr;

	sr = readl(imx->mmio_base + MX3_PWMSR);
	fifoav = FIELD_GET(MX3_PWMSR_FIFOAV, sr);
	if (fifoav == MX3_PWMSR_FIFOAV_4WORDS) {
		period_ms = DIV_ROUND_UP(pwm_get_period(pwm),
					 NSEC_PER_MSEC);
		msleep(period_ms);

		sr = readl(imx->mmio_base + MX3_PWMSR);
		if (fifoav == FIELD_GET(MX3_PWMSR_FIFOAV, sr))
			dev_warn(dev, "there is no free FIFO slot\n");
	}
}

static int pwm_imx27_apply(struct pwm_chip *chip, struct pwm_device *pwm,
			   const struct pwm_state *state)
{
	unsigned long period_cycles, duty_cycles, prescale;
	struct pwm_imx27_chip *imx = to_pwm_imx27_chip(chip);
	struct pwm_state cstate;
	unsigned long long c;
	int ret;
	u32 cr;

	pwm_get_state(pwm, &cstate);

	c = clk_get_rate(imx->clk_per);
	c *= state->period;

	do_div(c, 1000000000);
	period_cycles = c;

	prescale = period_cycles / 0x10000 + 1;

	period_cycles /= prescale;
	c = (unsigned long long)period_cycles * state->duty_cycle;
	do_div(c, state->period);
	duty_cycles = c;

	/*
	 * according to imx pwm RM, the real period value should be PERIOD
	 * value in PWMPR plus 2.
	 */
	if (period_cycles > 2)
		period_cycles -= 2;
	else
		period_cycles = 0;

	/*
	 * Wait for a free FIFO slot if the PWM is already enabled, and flush
	 * the FIFO if the PWM was disabled and is about to be enabled.
	 */
	if (cstate.enabled) {
		pwm_imx27_wait_fifo_slot(chip, pwm);
	} else {
<<<<<<< HEAD
		ret = pwm_imx27_clk_prepare_enable(chip);
=======
		ret = pwm_imx27_clk_prepare_enable(imx);
>>>>>>> 04d5ce62
		if (ret)
			return ret;

		pwm_imx27_sw_reset(chip);
	}

	writel(duty_cycles, imx->mmio_base + MX3_PWMSAR);
	writel(period_cycles, imx->mmio_base + MX3_PWMPR);

	/*
	 * Store the duty cycle for future reference in cases where the
	 * MX3_PWMSAR register can't be read (i.e. when the PWM is disabled).
	 */
	imx->duty_cycle = duty_cycles;

	cr = MX3_PWMCR_PRESCALER_SET(prescale) |
	     MX3_PWMCR_STOPEN | MX3_PWMCR_DOZEN | MX3_PWMCR_WAITEN |
	     FIELD_PREP(MX3_PWMCR_CLKSRC, MX3_PWMCR_CLKSRC_IPG_HIGH) |
	     MX3_PWMCR_DBGEN;

	if (state->polarity == PWM_POLARITY_INVERSED)
		cr |= FIELD_PREP(MX3_PWMCR_POUTC,
				MX3_PWMCR_POUTC_INVERTED);

	if (state->enabled)
		cr |= MX3_PWMCR_EN;

	writel(cr, imx->mmio_base + MX3_PWMCR);

<<<<<<< HEAD
	if (!state->enabled && cstate.enabled)
		pwm_imx27_clk_disable_unprepare(chip);
=======
	if (!state->enabled)
		pwm_imx27_clk_disable_unprepare(imx);
>>>>>>> 04d5ce62

	return 0;
}

static const struct pwm_ops pwm_imx27_ops = {
	.apply = pwm_imx27_apply,
	.get_state = pwm_imx27_get_state,
	.owner = THIS_MODULE,
};

static const struct of_device_id pwm_imx27_dt_ids[] = {
	{ .compatible = "fsl,imx27-pwm", },
	{ /* sentinel */ }
};
MODULE_DEVICE_TABLE(of, pwm_imx27_dt_ids);

static int pwm_imx27_probe(struct platform_device *pdev)
{
	struct pwm_imx27_chip *imx;
	int ret;
	u32 pwmcr;

	imx = devm_kzalloc(&pdev->dev, sizeof(*imx), GFP_KERNEL);
	if (imx == NULL)
		return -ENOMEM;

	platform_set_drvdata(pdev, imx);

	imx->clk_ipg = devm_clk_get(&pdev->dev, "ipg");
	if (IS_ERR(imx->clk_ipg)) {
		int ret = PTR_ERR(imx->clk_ipg);

		if (ret != -EPROBE_DEFER)
			dev_err(&pdev->dev,
				"getting ipg clock failed with %d\n",
				ret);
		return ret;
	}

	imx->clk_per = devm_clk_get(&pdev->dev, "per");
	if (IS_ERR(imx->clk_per)) {
		int ret = PTR_ERR(imx->clk_per);

		if (ret != -EPROBE_DEFER)
			dev_err(&pdev->dev,
				"failed to get peripheral clock: %d\n",
				ret);

		return ret;
	}

	imx->chip.ops = &pwm_imx27_ops;
	imx->chip.dev = &pdev->dev;
	imx->chip.base = -1;
	imx->chip.npwm = 1;

	imx->chip.of_xlate = of_pwm_xlate_with_flags;
	imx->chip.of_pwm_n_cells = 3;

	imx->mmio_base = devm_platform_ioremap_resource(pdev, 0);
	if (IS_ERR(imx->mmio_base))
		return PTR_ERR(imx->mmio_base);

	ret = pwm_imx27_clk_prepare_enable(imx);
	if (ret)
		return ret;

	/* keep clks on if pwm is running */
	pwmcr = readl(imx->mmio_base + MX3_PWMCR);
	if (!(pwmcr & MX3_PWMCR_EN))
		pwm_imx27_clk_disable_unprepare(imx);

	return pwmchip_add(&imx->chip);
}

static int pwm_imx27_remove(struct platform_device *pdev)
{
	struct pwm_imx27_chip *imx;

	imx = platform_get_drvdata(pdev);

	return pwmchip_remove(&imx->chip);
}

static struct platform_driver imx_pwm_driver = {
	.driver = {
		.name = "pwm-imx27",
		.of_match_table = pwm_imx27_dt_ids,
	},
	.probe = pwm_imx27_probe,
	.remove = pwm_imx27_remove,
};
module_platform_driver(imx_pwm_driver);

MODULE_LICENSE("GPL v2");
MODULE_AUTHOR("Sascha Hauer <s.hauer@pengutronix.de>");<|MERGE_RESOLUTION|>--- conflicted
+++ resolved
@@ -166,12 +166,6 @@
 		val = readl(imx->mmio_base + MX3_PWMSAR);
 	else
 		val = imx->duty_cycle;
-<<<<<<< HEAD
-
-	tmp = NSEC_PER_SEC * (u64)(val);
-	state->duty_cycle = DIV_ROUND_CLOSEST_ULL(tmp, pwm_clk);
-=======
->>>>>>> 04d5ce62
 
 	tmp = NSEC_PER_SEC * (u64)(val);
 	state->duty_cycle = DIV_ROUND_CLOSEST_ULL(tmp, pwm_clk);
@@ -260,11 +254,7 @@
 	if (cstate.enabled) {
 		pwm_imx27_wait_fifo_slot(chip, pwm);
 	} else {
-<<<<<<< HEAD
-		ret = pwm_imx27_clk_prepare_enable(chip);
-=======
 		ret = pwm_imx27_clk_prepare_enable(imx);
->>>>>>> 04d5ce62
 		if (ret)
 			return ret;
 
@@ -294,13 +284,8 @@
 
 	writel(cr, imx->mmio_base + MX3_PWMCR);
 
-<<<<<<< HEAD
-	if (!state->enabled && cstate.enabled)
-		pwm_imx27_clk_disable_unprepare(chip);
-=======
 	if (!state->enabled)
 		pwm_imx27_clk_disable_unprepare(imx);
->>>>>>> 04d5ce62
 
 	return 0;
 }
