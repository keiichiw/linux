/*
 * Copyright (c) 2013-2015, Mellanox Technologies. All rights reserved.
 *
 * This software is available to you under a choice of one of two
 * licenses.  You may choose to be licensed under the terms of the GNU
 * General Public License (GPL) Version 2, available from the file
 * COPYING in the main directory of this source tree, or the
 * OpenIB.org BSD license below:
 *
 *     Redistribution and use in source and binary forms, with or
 *     without modification, are permitted provided that the following
 *     conditions are met:
 *
 *      - Redistributions of source code must retain the above
 *        copyright notice, this list of conditions and the following
 *        disclaimer.
 *
 *      - Redistributions in binary form must reproduce the above
 *        copyright notice, this list of conditions and the following
 *        disclaimer in the documentation and/or other materials
 *        provided with the distribution.
 *
 * THE SOFTWARE IS PROVIDED "AS IS", WITHOUT WARRANTY OF ANY KIND,
 * EXPRESS OR IMPLIED, INCLUDING BUT NOT LIMITED TO THE WARRANTIES OF
 * MERCHANTABILITY, FITNESS FOR A PARTICULAR PURPOSE AND
 * NONINFRINGEMENT. IN NO EVENT SHALL THE AUTHORS OR COPYRIGHT HOLDERS
 * BE LIABLE FOR ANY CLAIM, DAMAGES OR OTHER LIABILITY, WHETHER IN AN
 * ACTION OF CONTRACT, TORT OR OTHERWISE, ARISING FROM, OUT OF OR IN
 * CONNECTION WITH THE SOFTWARE OR THE USE OR OTHER DEALINGS IN THE
 * SOFTWARE.
 */

#include <rdma/ib_umem.h>
#include <rdma/ib_umem_odp.h>
#include <linux/kernel.h>

#include "mlx5_ib.h"
#include "cmd.h"

#include <linux/mlx5/eq.h>

/* Contains the details of a pagefault. */
struct mlx5_pagefault {
	u32			bytes_committed;
	u32			token;
	u8			event_subtype;
	u8			type;
	union {
		/* Initiator or send message responder pagefault details. */
		struct {
			/* Received packet size, only valid for responders. */
			u32	packet_size;
			/*
			 * Number of resource holding WQE, depends on type.
			 */
			u32	wq_num;
			/*
			 * WQE index. Refers to either the send queue or
			 * receive queue, according to event_subtype.
			 */
			u16	wqe_index;
		} wqe;
		/* RDMA responder pagefault details */
		struct {
			u32	r_key;
			/*
			 * Received packet size, minimal size page fault
			 * resolution required for forward progress.
			 */
			u32	packet_size;
			u32	rdma_op_len;
			u64	rdma_va;
		} rdma;
	};

	struct mlx5_ib_pf_eq	*eq;
	struct work_struct	work;
};

#define MAX_PREFETCH_LEN (4*1024*1024U)

/* Timeout in ms to wait for an active mmu notifier to complete when handling
 * a pagefault. */
#define MMU_NOTIFIER_TIMEOUT 1000

#define MLX5_IMR_MTT_BITS (30 - PAGE_SHIFT)
#define MLX5_IMR_MTT_SHIFT (MLX5_IMR_MTT_BITS + PAGE_SHIFT)
#define MLX5_IMR_MTT_ENTRIES BIT_ULL(MLX5_IMR_MTT_BITS)
#define MLX5_IMR_MTT_SIZE BIT_ULL(MLX5_IMR_MTT_SHIFT)
#define MLX5_IMR_MTT_MASK (~(MLX5_IMR_MTT_SIZE - 1))

#define MLX5_KSM_PAGE_SHIFT MLX5_IMR_MTT_SHIFT

static u64 mlx5_imr_ksm_entries;

static int check_parent(struct ib_umem_odp *odp,
			       struct mlx5_ib_mr *parent)
{
	struct mlx5_ib_mr *mr = odp->private;

	return mr && mr->parent == parent && !odp->dying;
}

static struct ib_ucontext_per_mm *mr_to_per_mm(struct mlx5_ib_mr *mr)
{
	if (WARN_ON(!mr || !is_odp_mr(mr)))
		return NULL;

	return to_ib_umem_odp(mr->umem)->per_mm;
}

static struct ib_umem_odp *odp_next(struct ib_umem_odp *odp)
{
	struct mlx5_ib_mr *mr = odp->private, *parent = mr->parent;
	struct ib_ucontext_per_mm *per_mm = odp->per_mm;
	struct rb_node *rb;

	down_read(&per_mm->umem_rwsem);
	while (1) {
		rb = rb_next(&odp->interval_tree.rb);
		if (!rb)
			goto not_found;
		odp = rb_entry(rb, struct ib_umem_odp, interval_tree.rb);
		if (check_parent(odp, parent))
			goto end;
	}
not_found:
	odp = NULL;
end:
	up_read(&per_mm->umem_rwsem);
	return odp;
}

static struct ib_umem_odp *odp_lookup(u64 start, u64 length,
				      struct mlx5_ib_mr *parent)
{
	struct ib_ucontext_per_mm *per_mm = mr_to_per_mm(parent);
	struct ib_umem_odp *odp;
	struct rb_node *rb;

	down_read(&per_mm->umem_rwsem);
	odp = rbt_ib_umem_lookup(&per_mm->umem_tree, start, length);
	if (!odp)
		goto end;

	while (1) {
		if (check_parent(odp, parent))
			goto end;
		rb = rb_next(&odp->interval_tree.rb);
		if (!rb)
			goto not_found;
		odp = rb_entry(rb, struct ib_umem_odp, interval_tree.rb);
		if (ib_umem_start(odp) > start + length)
			goto not_found;
	}
not_found:
	odp = NULL;
end:
	up_read(&per_mm->umem_rwsem);
	return odp;
}

void mlx5_odp_populate_klm(struct mlx5_klm *pklm, size_t offset,
			   size_t nentries, struct mlx5_ib_mr *mr, int flags)
{
	struct ib_pd *pd = mr->ibmr.pd;
	struct mlx5_ib_dev *dev = to_mdev(pd->device);
	struct ib_umem_odp *odp;
	unsigned long va;
	int i;

	if (flags & MLX5_IB_UPD_XLT_ZAP) {
		for (i = 0; i < nentries; i++, pklm++) {
			pklm->bcount = cpu_to_be32(MLX5_IMR_MTT_SIZE);
			pklm->key = cpu_to_be32(dev->null_mkey);
			pklm->va = 0;
		}
		return;
	}

	/*
	 * The locking here is pretty subtle. Ideally the implicit children
	 * list would be protected by the umem_mutex, however that is not
	 * possible. Instead this uses a weaker update-then-lock pattern:
	 *
	 *  srcu_read_lock()
	 *    <change children list>
	 *    mutex_lock(umem_mutex)
	 *     mlx5_ib_update_xlt()
	 *    mutex_unlock(umem_mutex)
	 *    destroy lkey
	 *
	 * ie any change the children list must be followed by the locked
	 * update_xlt before destroying.
	 *
	 * The umem_mutex provides the acquire/release semantic needed to make
	 * the children list visible to a racing thread. While SRCU is not
	 * technically required, using it gives consistent use of the SRCU
	 * locking around the children list.
	 */
	lockdep_assert_held(&to_ib_umem_odp(mr->umem)->umem_mutex);
	lockdep_assert_held(&mr->dev->mr_srcu);

	odp = odp_lookup(offset * MLX5_IMR_MTT_SIZE,
			 nentries * MLX5_IMR_MTT_SIZE, mr);

	for (i = 0; i < nentries; i++, pklm++) {
		pklm->bcount = cpu_to_be32(MLX5_IMR_MTT_SIZE);
		va = (offset + i) * MLX5_IMR_MTT_SIZE;
		if (odp && ib_umem_start(odp) == va) {
			struct mlx5_ib_mr *mtt = odp->private;

			pklm->key = cpu_to_be32(mtt->ibmr.lkey);
			odp = odp_next(odp);
		} else {
			pklm->key = cpu_to_be32(dev->null_mkey);
		}
		mlx5_ib_dbg(dev, "[%d] va %lx key %x\n",
			    i, va, be32_to_cpu(pklm->key));
	}
}

static void mr_leaf_free_action(struct work_struct *work)
{
	struct ib_umem_odp *odp = container_of(work, struct ib_umem_odp, work);
	int idx = ib_umem_start(odp) >> MLX5_IMR_MTT_SHIFT;
	struct mlx5_ib_mr *mr = odp->private, *imr = mr->parent;
	struct ib_umem_odp *odp_imr = to_ib_umem_odp(imr->umem);
	int srcu_key;

	mr->parent = NULL;
	synchronize_srcu(&mr->dev->mr_srcu);

	if (smp_load_acquire(&imr->live)) {
		srcu_key = srcu_read_lock(&mr->dev->mr_srcu);
		mutex_lock(&odp_imr->umem_mutex);
		mlx5_ib_update_xlt(imr, idx, 1, 0,
				   MLX5_IB_UPD_XLT_INDIRECT |
				   MLX5_IB_UPD_XLT_ATOMIC);
		mutex_unlock(&odp_imr->umem_mutex);
		srcu_read_unlock(&mr->dev->mr_srcu, srcu_key);
	}
	ib_umem_odp_release(odp);
	mlx5_mr_cache_free(mr->dev, mr);

	if (atomic_dec_and_test(&imr->num_leaf_free))
		wake_up(&imr->q_leaf_free);
}

void mlx5_ib_invalidate_range(struct ib_umem_odp *umem_odp, unsigned long start,
			      unsigned long end)
{
	struct mlx5_ib_mr *mr;
	const u64 umr_block_mask = (MLX5_UMR_MTT_ALIGNMENT /
				    sizeof(struct mlx5_mtt)) - 1;
	u64 idx = 0, blk_start_idx = 0;
	u64 invalidations = 0;
	int in_block = 0;
	u64 addr;

	if (!umem_odp) {
		pr_err("invalidation called on NULL umem or non-ODP umem\n");
		return;
	}

	mr = umem_odp->private;

	if (!mr || !mr->ibmr.pd)
		return;

	start = max_t(u64, ib_umem_start(umem_odp), start);
	end = min_t(u64, ib_umem_end(umem_odp), end);

	/*
	 * Iteration one - zap the HW's MTTs. The notifiers_count ensures that
	 * while we are doing the invalidation, no page fault will attempt to
	 * overwrite the same MTTs.  Concurent invalidations might race us,
	 * but they will write 0s as well, so no difference in the end result.
	 */
	mutex_lock(&umem_odp->umem_mutex);
	for (addr = start; addr < end; addr += BIT(umem_odp->page_shift)) {
		idx = (addr - ib_umem_start(umem_odp)) >> umem_odp->page_shift;
		/*
		 * Strive to write the MTTs in chunks, but avoid overwriting
		 * non-existing MTTs. The huristic here can be improved to
		 * estimate the cost of another UMR vs. the cost of bigger
		 * UMR.
		 */
		if (umem_odp->dma_list[idx] &
		    (ODP_READ_ALLOWED_BIT | ODP_WRITE_ALLOWED_BIT)) {
			if (!in_block) {
				blk_start_idx = idx;
				in_block = 1;
			}

			/* Count page invalidations */
			invalidations += idx - blk_start_idx + 1;
		} else {
			u64 umr_offset = idx & umr_block_mask;

			if (in_block && umr_offset == 0) {
				mlx5_ib_update_xlt(mr, blk_start_idx,
						   idx - blk_start_idx, 0,
						   MLX5_IB_UPD_XLT_ZAP |
						   MLX5_IB_UPD_XLT_ATOMIC);
				in_block = 0;
			}
		}
	}
	if (in_block)
		mlx5_ib_update_xlt(mr, blk_start_idx,
				   idx - blk_start_idx + 1, 0,
				   MLX5_IB_UPD_XLT_ZAP |
				   MLX5_IB_UPD_XLT_ATOMIC);
<<<<<<< HEAD
	mutex_unlock(&umem_odp->umem_mutex);

	mlx5_update_odp_stats(mr, invalidations, invalidations);

=======
>>>>>>> d6d5df1d
	/*
	 * We are now sure that the device will not access the
	 * memory. We can safely unmap it, and mark it as dirty if
	 * needed.
	 */

	ib_umem_odp_unmap_dma_pages(umem_odp, start, end);


	if (unlikely(!umem_odp->npages && mr->parent &&
		     !umem_odp->dying)) {
		WRITE_ONCE(mr->live, 0);
		umem_odp->dying = 1;
		atomic_inc(&mr->parent->num_leaf_free);
		schedule_work(&umem_odp->work);
	}
	mutex_unlock(&umem_odp->umem_mutex);
}

void mlx5_ib_internal_fill_odp_caps(struct mlx5_ib_dev *dev)
{
	struct ib_odp_caps *caps = &dev->odp_caps;

	memset(caps, 0, sizeof(*caps));

	if (!MLX5_CAP_GEN(dev->mdev, pg) ||
	    !mlx5_ib_can_use_umr(dev, true))
		return;

	caps->general_caps = IB_ODP_SUPPORT;

	if (MLX5_CAP_GEN(dev->mdev, umr_extended_translation_offset))
		dev->odp_max_size = U64_MAX;
	else
		dev->odp_max_size = BIT_ULL(MLX5_MAX_UMR_SHIFT + PAGE_SHIFT);

	if (MLX5_CAP_ODP(dev->mdev, ud_odp_caps.send))
		caps->per_transport_caps.ud_odp_caps |= IB_ODP_SUPPORT_SEND;

	if (MLX5_CAP_ODP(dev->mdev, ud_odp_caps.srq_receive))
		caps->per_transport_caps.ud_odp_caps |= IB_ODP_SUPPORT_SRQ_RECV;

	if (MLX5_CAP_ODP(dev->mdev, rc_odp_caps.send))
		caps->per_transport_caps.rc_odp_caps |= IB_ODP_SUPPORT_SEND;

	if (MLX5_CAP_ODP(dev->mdev, rc_odp_caps.receive))
		caps->per_transport_caps.rc_odp_caps |= IB_ODP_SUPPORT_RECV;

	if (MLX5_CAP_ODP(dev->mdev, rc_odp_caps.write))
		caps->per_transport_caps.rc_odp_caps |= IB_ODP_SUPPORT_WRITE;

	if (MLX5_CAP_ODP(dev->mdev, rc_odp_caps.read))
		caps->per_transport_caps.rc_odp_caps |= IB_ODP_SUPPORT_READ;

	if (MLX5_CAP_ODP(dev->mdev, rc_odp_caps.atomic))
		caps->per_transport_caps.rc_odp_caps |= IB_ODP_SUPPORT_ATOMIC;

	if (MLX5_CAP_ODP(dev->mdev, rc_odp_caps.srq_receive))
		caps->per_transport_caps.rc_odp_caps |= IB_ODP_SUPPORT_SRQ_RECV;

	if (MLX5_CAP_ODP(dev->mdev, xrc_odp_caps.send))
		caps->per_transport_caps.xrc_odp_caps |= IB_ODP_SUPPORT_SEND;

	if (MLX5_CAP_ODP(dev->mdev, xrc_odp_caps.receive))
		caps->per_transport_caps.xrc_odp_caps |= IB_ODP_SUPPORT_RECV;

	if (MLX5_CAP_ODP(dev->mdev, xrc_odp_caps.write))
		caps->per_transport_caps.xrc_odp_caps |= IB_ODP_SUPPORT_WRITE;

	if (MLX5_CAP_ODP(dev->mdev, xrc_odp_caps.read))
		caps->per_transport_caps.xrc_odp_caps |= IB_ODP_SUPPORT_READ;

	if (MLX5_CAP_ODP(dev->mdev, xrc_odp_caps.atomic))
		caps->per_transport_caps.xrc_odp_caps |= IB_ODP_SUPPORT_ATOMIC;

	if (MLX5_CAP_ODP(dev->mdev, xrc_odp_caps.srq_receive))
		caps->per_transport_caps.xrc_odp_caps |= IB_ODP_SUPPORT_SRQ_RECV;

	if (MLX5_CAP_GEN(dev->mdev, fixed_buffer_size) &&
	    MLX5_CAP_GEN(dev->mdev, null_mkey) &&
	    MLX5_CAP_GEN(dev->mdev, umr_extended_translation_offset) &&
	    !MLX5_CAP_GEN(dev->mdev, umr_indirect_mkey_disabled))
		caps->general_caps |= IB_ODP_SUPPORT_IMPLICIT;
}

static void mlx5_ib_page_fault_resume(struct mlx5_ib_dev *dev,
				      struct mlx5_pagefault *pfault,
				      int error)
{
	int wq_num = pfault->event_subtype == MLX5_PFAULT_SUBTYPE_WQE ?
		     pfault->wqe.wq_num : pfault->token;
	u32 out[MLX5_ST_SZ_DW(page_fault_resume_out)] = { };
	u32 in[MLX5_ST_SZ_DW(page_fault_resume_in)]   = { };
	int err;

	MLX5_SET(page_fault_resume_in, in, opcode, MLX5_CMD_OP_PAGE_FAULT_RESUME);
	MLX5_SET(page_fault_resume_in, in, page_fault_type, pfault->type);
	MLX5_SET(page_fault_resume_in, in, token, pfault->token);
	MLX5_SET(page_fault_resume_in, in, wq_number, wq_num);
	MLX5_SET(page_fault_resume_in, in, error, !!error);

	err = mlx5_cmd_exec(dev->mdev, in, sizeof(in), out, sizeof(out));
	if (err)
		mlx5_ib_err(dev, "Failed to resolve the page fault on WQ 0x%x err %d\n",
			    wq_num, err);
}

static struct mlx5_ib_mr *implicit_mr_alloc(struct ib_pd *pd,
					    struct ib_umem_odp *umem_odp,
					    bool ksm, int access_flags)
{
	struct mlx5_ib_dev *dev = to_mdev(pd->device);
	struct mlx5_ib_mr *mr;
	int err;

	mr = mlx5_mr_cache_alloc(dev, ksm ? MLX5_IMR_KSM_CACHE_ENTRY :
					    MLX5_IMR_MTT_CACHE_ENTRY);

	if (IS_ERR(mr))
		return mr;

	mr->ibmr.pd = pd;

	mr->dev = dev;
	mr->access_flags = access_flags;
	mr->mmkey.iova = 0;
	mr->umem = &umem_odp->umem;

	if (ksm) {
		err = mlx5_ib_update_xlt(mr, 0,
					 mlx5_imr_ksm_entries,
					 MLX5_KSM_PAGE_SHIFT,
					 MLX5_IB_UPD_XLT_INDIRECT |
					 MLX5_IB_UPD_XLT_ZAP |
					 MLX5_IB_UPD_XLT_ENABLE);

	} else {
		err = mlx5_ib_update_xlt(mr, 0,
					 MLX5_IMR_MTT_ENTRIES,
					 PAGE_SHIFT,
					 MLX5_IB_UPD_XLT_ZAP |
					 MLX5_IB_UPD_XLT_ENABLE |
					 MLX5_IB_UPD_XLT_ATOMIC);
	}

	if (err)
		goto fail;

	mr->ibmr.lkey = mr->mmkey.key;
	mr->ibmr.rkey = mr->mmkey.key;

	mlx5_ib_dbg(dev, "key %x dev %p mr %p\n",
		    mr->mmkey.key, dev->mdev, mr);

	return mr;

fail:
	mlx5_ib_err(dev, "Failed to register MKEY %d\n", err);
	mlx5_mr_cache_free(dev, mr);

	return ERR_PTR(err);
}

static struct ib_umem_odp *implicit_mr_get_data(struct mlx5_ib_mr *mr,
						u64 io_virt, size_t bcnt)
{
	struct mlx5_ib_dev *dev = to_mdev(mr->ibmr.pd->device);
	struct ib_umem_odp *odp, *result = NULL;
	struct ib_umem_odp *odp_mr = to_ib_umem_odp(mr->umem);
	u64 addr = io_virt & MLX5_IMR_MTT_MASK;
	int nentries = 0, start_idx = 0, ret;
	struct mlx5_ib_mr *mtt;

	mutex_lock(&odp_mr->umem_mutex);
	odp = odp_lookup(addr, 1, mr);

	mlx5_ib_dbg(dev, "io_virt:%llx bcnt:%zx addr:%llx odp:%p\n",
		    io_virt, bcnt, addr, odp);

next_mr:
	if (likely(odp)) {
		if (nentries)
			nentries++;
	} else {
		odp = ib_umem_odp_alloc_child(odp_mr, addr, MLX5_IMR_MTT_SIZE);
		if (IS_ERR(odp)) {
			mutex_unlock(&odp_mr->umem_mutex);
			return ERR_CAST(odp);
		}

		mtt = implicit_mr_alloc(mr->ibmr.pd, odp, 0,
					mr->access_flags);
		if (IS_ERR(mtt)) {
			mutex_unlock(&odp_mr->umem_mutex);
			ib_umem_odp_release(odp);
			return ERR_CAST(mtt);
		}

		odp->private = mtt;
		mtt->umem = &odp->umem;
		mtt->mmkey.iova = addr;
		mtt->parent = mr;
		INIT_WORK(&odp->work, mr_leaf_free_action);

		smp_store_release(&mtt->live, 1);

		if (!nentries)
			start_idx = addr >> MLX5_IMR_MTT_SHIFT;
		nentries++;
	}

	/* Return first odp if region not covered by single one */
	if (likely(!result))
		result = odp;

	addr += MLX5_IMR_MTT_SIZE;
	if (unlikely(addr < io_virt + bcnt)) {
		odp = odp_next(odp);
		if (odp && ib_umem_start(odp) != addr)
			odp = NULL;
		goto next_mr;
	}

	if (unlikely(nentries)) {
		ret = mlx5_ib_update_xlt(mr, start_idx, nentries, 0,
					 MLX5_IB_UPD_XLT_INDIRECT |
					 MLX5_IB_UPD_XLT_ATOMIC);
		if (ret) {
			mlx5_ib_err(dev, "Failed to update PAS\n");
			result = ERR_PTR(ret);
		}
	}

	mutex_unlock(&odp_mr->umem_mutex);
	return result;
}

struct mlx5_ib_mr *mlx5_ib_alloc_implicit_mr(struct mlx5_ib_pd *pd,
					     struct ib_udata *udata,
					     int access_flags)
{
	struct mlx5_ib_mr *imr;
	struct ib_umem_odp *umem_odp;

	umem_odp = ib_umem_odp_alloc_implicit(udata, access_flags);
	if (IS_ERR(umem_odp))
		return ERR_CAST(umem_odp);

	imr = implicit_mr_alloc(&pd->ibpd, umem_odp, 1, access_flags);
	if (IS_ERR(imr)) {
		ib_umem_odp_release(umem_odp);
		return ERR_CAST(imr);
	}

	imr->umem = &umem_odp->umem;
	init_waitqueue_head(&imr->q_leaf_free);
	atomic_set(&imr->num_leaf_free, 0);
	atomic_set(&imr->num_pending_prefetch, 0);
	smp_store_release(&imr->live, 1);

	imr->is_odp_implicit = true;

	return imr;
}

void mlx5_ib_free_implicit_mr(struct mlx5_ib_mr *imr)
{
	struct ib_ucontext_per_mm *per_mm = mr_to_per_mm(imr);
	struct rb_node *node;

	down_read(&per_mm->umem_rwsem);
	for (node = rb_first_cached(&per_mm->umem_tree); node;
	     node = rb_next(node)) {
		struct ib_umem_odp *umem_odp =
			rb_entry(node, struct ib_umem_odp, interval_tree.rb);
		struct mlx5_ib_mr *mr = umem_odp->private;

		if (mr->parent != imr)
			continue;

		mutex_lock(&umem_odp->umem_mutex);
		ib_umem_odp_unmap_dma_pages(umem_odp, ib_umem_start(umem_odp),
					    ib_umem_end(umem_odp));

		if (umem_odp->dying) {
			mutex_unlock(&umem_odp->umem_mutex);
			continue;
		}

		umem_odp->dying = 1;
		atomic_inc(&imr->num_leaf_free);
		schedule_work(&umem_odp->work);
		mutex_unlock(&umem_odp->umem_mutex);
	}
	up_read(&per_mm->umem_rwsem);

	wait_event(imr->q_leaf_free, !atomic_read(&imr->num_leaf_free));
}

#define MLX5_PF_FLAGS_PREFETCH  BIT(0)
#define MLX5_PF_FLAGS_DOWNGRADE BIT(1)
static int pagefault_mr(struct mlx5_ib_dev *dev, struct mlx5_ib_mr *mr,
			u64 io_virt, size_t bcnt, u32 *bytes_mapped,
			u32 flags)
{
	int npages = 0, current_seq, page_shift, ret, np;
	struct ib_umem_odp *odp_mr = to_ib_umem_odp(mr->umem);
	bool downgrade = flags & MLX5_PF_FLAGS_DOWNGRADE;
	bool prefetch = flags & MLX5_PF_FLAGS_PREFETCH;
	u64 access_mask;
	u64 start_idx, page_mask;
	struct ib_umem_odp *odp;
	size_t size;

	if (odp_mr->is_implicit_odp) {
		odp = implicit_mr_get_data(mr, io_virt, bcnt);

		if (IS_ERR(odp))
			return PTR_ERR(odp);
		mr = odp->private;
	} else {
		odp = odp_mr;
	}

next_mr:
	size = min_t(size_t, bcnt, ib_umem_end(odp) - io_virt);

	page_shift = odp->page_shift;
	page_mask = ~(BIT(page_shift) - 1);
	start_idx = (io_virt - (mr->mmkey.iova & page_mask)) >> page_shift;
	access_mask = ODP_READ_ALLOWED_BIT;

	if (prefetch && !downgrade && !odp->umem.writable) {
		/* prefetch with write-access must
		 * be supported by the MR
		 */
		ret = -EINVAL;
		goto out;
	}

	if (odp->umem.writable && !downgrade)
		access_mask |= ODP_WRITE_ALLOWED_BIT;

	current_seq = READ_ONCE(odp->notifiers_seq);
	/*
	 * Ensure the sequence number is valid for some time before we call
	 * gup.
	 */
	smp_rmb();

	ret = ib_umem_odp_map_dma_pages(odp, io_virt, size, access_mask,
					current_seq);

	if (ret < 0)
		goto out;

	np = ret;

	mutex_lock(&odp->umem_mutex);
	if (!ib_umem_mmu_notifier_retry(odp, current_seq)) {
		/*
		 * No need to check whether the MTTs really belong to
		 * this MR, since ib_umem_odp_map_dma_pages already
		 * checks this.
		 */
		ret = mlx5_ib_update_xlt(mr, start_idx, np,
					 page_shift, MLX5_IB_UPD_XLT_ATOMIC);
	} else {
		ret = -EAGAIN;
	}
	mutex_unlock(&odp->umem_mutex);

	if (ret < 0) {
		if (ret != -EAGAIN)
			mlx5_ib_err(dev, "Failed to update mkey page tables\n");
		goto out;
	}

	if (bytes_mapped) {
		u32 new_mappings = (np << page_shift) -
			(io_virt - round_down(io_virt, 1 << page_shift));
		*bytes_mapped += min_t(u32, new_mappings, size);
	}

	npages += np << (page_shift - PAGE_SHIFT);
	bcnt -= size;

	if (unlikely(bcnt)) {
		struct ib_umem_odp *next;

		io_virt += size;
		next = odp_next(odp);
		if (unlikely(!next || ib_umem_start(next) != io_virt)) {
			mlx5_ib_dbg(dev, "next implicit leaf removed at 0x%llx. got %p\n",
				    io_virt, next);
			return -EAGAIN;
		}
		odp = next;
		mr = odp->private;
		goto next_mr;
	}

	return npages;

out:
	if (ret == -EAGAIN) {
		unsigned long timeout = msecs_to_jiffies(MMU_NOTIFIER_TIMEOUT);

		if (!wait_for_completion_timeout(&odp->notifier_completion,
						 timeout)) {
			mlx5_ib_warn(
				dev,
				"timeout waiting for mmu notifier. seq %d against %d. notifiers_count=%d\n",
				current_seq, odp->notifiers_seq,
				odp->notifiers_count);
		}
	}

	return ret;
}

struct pf_frame {
	struct pf_frame *next;
	u32 key;
	u64 io_virt;
	size_t bcnt;
	int depth;
};

static bool mkey_is_eq(struct mlx5_core_mkey *mmkey, u32 key)
{
	if (!mmkey)
		return false;
	if (mmkey->type == MLX5_MKEY_MW)
		return mlx5_base_mkey(mmkey->key) == mlx5_base_mkey(key);
	return mmkey->key == key;
}

static int get_indirect_num_descs(struct mlx5_core_mkey *mmkey)
{
	struct mlx5_ib_mw *mw;
	struct mlx5_ib_devx_mr *devx_mr;

	if (mmkey->type == MLX5_MKEY_MW) {
		mw = container_of(mmkey, struct mlx5_ib_mw, mmkey);
		return mw->ndescs;
	}

	devx_mr = container_of(mmkey, struct mlx5_ib_devx_mr,
			       mmkey);
	return devx_mr->ndescs;
}

/*
 * Handle a single data segment in a page-fault WQE or RDMA region.
 *
 * Returns number of OS pages retrieved on success. The caller may continue to
 * the next data segment.
 * Can return the following error codes:
 * -EAGAIN to designate a temporary error. The caller will abort handling the
 *  page fault and resolve it.
 * -EFAULT when there's an error mapping the requested pages. The caller will
 *  abort the page fault handling.
 */
static int pagefault_single_data_segment(struct mlx5_ib_dev *dev,
					 struct ib_pd *pd, u32 key,
					 u64 io_virt, size_t bcnt,
					 u32 *bytes_committed,
					 u32 *bytes_mapped, u32 flags)
{
	int npages = 0, srcu_key, ret, i, outlen, cur_outlen = 0, depth = 0;
	bool prefetch = flags & MLX5_PF_FLAGS_PREFETCH;
	struct pf_frame *head = NULL, *frame;
	struct mlx5_core_mkey *mmkey;
	struct mlx5_ib_mr *mr;
	struct mlx5_klm *pklm;
	u32 *out = NULL;
	size_t offset;
	int ndescs;

	srcu_key = srcu_read_lock(&dev->mr_srcu);

	io_virt += *bytes_committed;
	bcnt -= *bytes_committed;

next_mr:
	mmkey = xa_load(&dev->mdev->priv.mkey_table, mlx5_base_mkey(key));
	if (!mkey_is_eq(mmkey, key)) {
		mlx5_ib_dbg(dev, "failed to find mkey %x\n", key);
		ret = -EFAULT;
		goto srcu_unlock;
	}

	if (prefetch && mmkey->type != MLX5_MKEY_MR) {
		mlx5_ib_dbg(dev, "prefetch is allowed only for MR\n");
		ret = -EINVAL;
		goto srcu_unlock;
	}

	switch (mmkey->type) {
	case MLX5_MKEY_MR:
		mr = container_of(mmkey, struct mlx5_ib_mr, mmkey);
		if (!smp_load_acquire(&mr->live) || !mr->ibmr.pd) {
			mlx5_ib_dbg(dev, "got dead MR\n");
			ret = -EFAULT;
			goto srcu_unlock;
		}

		if (prefetch) {
			if (!is_odp_mr(mr) ||
			    mr->ibmr.pd != pd) {
				mlx5_ib_dbg(dev, "Invalid prefetch request: %s\n",
					    is_odp_mr(mr) ?  "MR is not ODP" :
					    "PD is not of the MR");
				ret = -EINVAL;
				goto srcu_unlock;
			}
		}

		if (!is_odp_mr(mr)) {
			mlx5_ib_dbg(dev, "skipping non ODP MR (lkey=0x%06x) in page fault handler.\n",
				    key);
			if (bytes_mapped)
				*bytes_mapped += bcnt;
			ret = 0;
			goto srcu_unlock;
		}

		ret = pagefault_mr(dev, mr, io_virt, bcnt, bytes_mapped, flags);
		if (ret < 0)
			goto srcu_unlock;

		/*
		 * When prefetching a page, page fault is generated
		 * in order to bring the page to the main memory.
		 * In the current flow, page faults are being counted.
		 */
		mlx5_update_odp_stats(mr, faults, ret);

		npages += ret;
		ret = 0;
		break;

	case MLX5_MKEY_MW:
	case MLX5_MKEY_INDIRECT_DEVX:
		ndescs = get_indirect_num_descs(mmkey);

		if (depth >= MLX5_CAP_GEN(dev->mdev, max_indirection)) {
			mlx5_ib_dbg(dev, "indirection level exceeded\n");
			ret = -EFAULT;
			goto srcu_unlock;
		}

		outlen = MLX5_ST_SZ_BYTES(query_mkey_out) +
			sizeof(*pklm) * (ndescs - 2);

		if (outlen > cur_outlen) {
			kfree(out);
			out = kzalloc(outlen, GFP_KERNEL);
			if (!out) {
				ret = -ENOMEM;
				goto srcu_unlock;
			}
			cur_outlen = outlen;
		}

		pklm = (struct mlx5_klm *)MLX5_ADDR_OF(query_mkey_out, out,
						       bsf0_klm0_pas_mtt0_1);

		ret = mlx5_core_query_mkey(dev->mdev, mmkey, out, outlen);
		if (ret)
			goto srcu_unlock;

		offset = io_virt - MLX5_GET64(query_mkey_out, out,
					      memory_key_mkey_entry.start_addr);

		for (i = 0; bcnt && i < ndescs; i++, pklm++) {
			if (offset >= be32_to_cpu(pklm->bcount)) {
				offset -= be32_to_cpu(pklm->bcount);
				continue;
			}

			frame = kzalloc(sizeof(*frame), GFP_KERNEL);
			if (!frame) {
				ret = -ENOMEM;
				goto srcu_unlock;
			}

			frame->key = be32_to_cpu(pklm->key);
			frame->io_virt = be64_to_cpu(pklm->va) + offset;
			frame->bcnt = min_t(size_t, bcnt,
					    be32_to_cpu(pklm->bcount) - offset);
			frame->depth = depth + 1;
			frame->next = head;
			head = frame;

			bcnt -= frame->bcnt;
			offset = 0;
		}
		break;

	default:
		mlx5_ib_dbg(dev, "wrong mkey type %d\n", mmkey->type);
		ret = -EFAULT;
		goto srcu_unlock;
	}

	if (head) {
		frame = head;
		head = frame->next;

		key = frame->key;
		io_virt = frame->io_virt;
		bcnt = frame->bcnt;
		depth = frame->depth;
		kfree(frame);

		goto next_mr;
	}

srcu_unlock:
	while (head) {
		frame = head;
		head = frame->next;
		kfree(frame);
	}
	kfree(out);

	srcu_read_unlock(&dev->mr_srcu, srcu_key);
	*bytes_committed = 0;
	return ret ? ret : npages;
}

/**
 * Parse a series of data segments for page fault handling.
 *
 * @pfault contains page fault information.
 * @wqe points at the first data segment in the WQE.
 * @wqe_end points after the end of the WQE.
 * @bytes_mapped receives the number of bytes that the function was able to
 *               map. This allows the caller to decide intelligently whether
 *               enough memory was mapped to resolve the page fault
 *               successfully (e.g. enough for the next MTU, or the entire
 *               WQE).
 * @total_wqe_bytes receives the total data size of this WQE in bytes (minus
 *                  the committed bytes).
 *
 * Returns the number of pages loaded if positive, zero for an empty WQE, or a
 * negative error code.
 */
static int pagefault_data_segments(struct mlx5_ib_dev *dev,
				   struct mlx5_pagefault *pfault,
				   void *wqe,
				   void *wqe_end, u32 *bytes_mapped,
				   u32 *total_wqe_bytes, bool receive_queue)
{
	int ret = 0, npages = 0;
	u64 io_virt;
	u32 key;
	u32 byte_count;
	size_t bcnt;
	int inline_segment;

	if (bytes_mapped)
		*bytes_mapped = 0;
	if (total_wqe_bytes)
		*total_wqe_bytes = 0;

	while (wqe < wqe_end) {
		struct mlx5_wqe_data_seg *dseg = wqe;

		io_virt = be64_to_cpu(dseg->addr);
		key = be32_to_cpu(dseg->lkey);
		byte_count = be32_to_cpu(dseg->byte_count);
		inline_segment = !!(byte_count &  MLX5_INLINE_SEG);
		bcnt	       = byte_count & ~MLX5_INLINE_SEG;

		if (inline_segment) {
			bcnt = bcnt & MLX5_WQE_INLINE_SEG_BYTE_COUNT_MASK;
			wqe += ALIGN(sizeof(struct mlx5_wqe_inline_seg) + bcnt,
				     16);
		} else {
			wqe += sizeof(*dseg);
		}

		/* receive WQE end of sg list. */
		if (receive_queue && bcnt == 0 && key == MLX5_INVALID_LKEY &&
		    io_virt == 0)
			break;

		if (!inline_segment && total_wqe_bytes) {
			*total_wqe_bytes += bcnt - min_t(size_t, bcnt,
					pfault->bytes_committed);
		}

		/* A zero length data segment designates a length of 2GB. */
		if (bcnt == 0)
			bcnt = 1U << 31;

		if (inline_segment || bcnt <= pfault->bytes_committed) {
			pfault->bytes_committed -=
				min_t(size_t, bcnt,
				      pfault->bytes_committed);
			continue;
		}

		ret = pagefault_single_data_segment(dev, NULL, key,
						    io_virt, bcnt,
						    &pfault->bytes_committed,
						    bytes_mapped, 0);
		if (ret < 0)
			break;
		npages += ret;
	}

	return ret < 0 ? ret : npages;
}

/*
 * Parse initiator WQE. Advances the wqe pointer to point at the
 * scatter-gather list, and set wqe_end to the end of the WQE.
 */
static int mlx5_ib_mr_initiator_pfault_handler(
	struct mlx5_ib_dev *dev, struct mlx5_pagefault *pfault,
	struct mlx5_ib_qp *qp, void **wqe, void **wqe_end, int wqe_length)
{
	struct mlx5_wqe_ctrl_seg *ctrl = *wqe;
	u16 wqe_index = pfault->wqe.wqe_index;
	struct mlx5_base_av *av;
	unsigned ds, opcode;
	u32 qpn = qp->trans_qp.base.mqp.qpn;

	ds = be32_to_cpu(ctrl->qpn_ds) & MLX5_WQE_CTRL_DS_MASK;
	if (ds * MLX5_WQE_DS_UNITS > wqe_length) {
		mlx5_ib_err(dev, "Unable to read the complete WQE. ds = 0x%x, ret = 0x%x\n",
			    ds, wqe_length);
		return -EFAULT;
	}

	if (ds == 0) {
		mlx5_ib_err(dev, "Got WQE with zero DS. wqe_index=%x, qpn=%x\n",
			    wqe_index, qpn);
		return -EFAULT;
	}

	*wqe_end = *wqe + ds * MLX5_WQE_DS_UNITS;
	*wqe += sizeof(*ctrl);

	opcode = be32_to_cpu(ctrl->opmod_idx_opcode) &
		 MLX5_WQE_CTRL_OPCODE_MASK;

	if (qp->ibqp.qp_type == IB_QPT_XRC_INI)
		*wqe += sizeof(struct mlx5_wqe_xrc_seg);

	if (qp->ibqp.qp_type == IB_QPT_UD ||
	    qp->qp_sub_type == MLX5_IB_QPT_DCI) {
		av = *wqe;
		if (av->dqp_dct & cpu_to_be32(MLX5_EXTENDED_UD_AV))
			*wqe += sizeof(struct mlx5_av);
		else
			*wqe += sizeof(struct mlx5_base_av);
	}

	switch (opcode) {
	case MLX5_OPCODE_RDMA_WRITE:
	case MLX5_OPCODE_RDMA_WRITE_IMM:
	case MLX5_OPCODE_RDMA_READ:
		*wqe += sizeof(struct mlx5_wqe_raddr_seg);
		break;
	case MLX5_OPCODE_ATOMIC_CS:
	case MLX5_OPCODE_ATOMIC_FA:
		*wqe += sizeof(struct mlx5_wqe_raddr_seg);
		*wqe += sizeof(struct mlx5_wqe_atomic_seg);
		break;
	}

	return 0;
}

/*
 * Parse responder WQE and set wqe_end to the end of the WQE.
 */
static int mlx5_ib_mr_responder_pfault_handler_srq(struct mlx5_ib_dev *dev,
						   struct mlx5_ib_srq *srq,
						   void **wqe, void **wqe_end,
						   int wqe_length)
{
	int wqe_size = 1 << srq->msrq.wqe_shift;

	if (wqe_size > wqe_length) {
		mlx5_ib_err(dev, "Couldn't read all of the receive WQE's content\n");
		return -EFAULT;
	}

	*wqe_end = *wqe + wqe_size;
	*wqe += sizeof(struct mlx5_wqe_srq_next_seg);

	return 0;
}

static int mlx5_ib_mr_responder_pfault_handler_rq(struct mlx5_ib_dev *dev,
						  struct mlx5_ib_qp *qp,
						  void *wqe, void **wqe_end,
						  int wqe_length)
{
	struct mlx5_ib_wq *wq = &qp->rq;
	int wqe_size = 1 << wq->wqe_shift;

	if (qp->wq_sig) {
		mlx5_ib_err(dev, "ODP fault with WQE signatures is not supported\n");
		return -EFAULT;
	}

	if (wqe_size > wqe_length) {
		mlx5_ib_err(dev, "Couldn't read all of the receive WQE's content\n");
		return -EFAULT;
	}

	*wqe_end = wqe + wqe_size;

	return 0;
}

static inline struct mlx5_core_rsc_common *odp_get_rsc(struct mlx5_ib_dev *dev,
						       u32 wq_num, int pf_type)
{
	struct mlx5_core_rsc_common *common = NULL;
	struct mlx5_core_srq *srq;

	switch (pf_type) {
	case MLX5_WQE_PF_TYPE_RMP:
		srq = mlx5_cmd_get_srq(dev, wq_num);
		if (srq)
			common = &srq->common;
		break;
	case MLX5_WQE_PF_TYPE_REQ_SEND_OR_WRITE:
	case MLX5_WQE_PF_TYPE_RESP:
	case MLX5_WQE_PF_TYPE_REQ_READ_OR_ATOMIC:
		common = mlx5_core_res_hold(dev->mdev, wq_num, MLX5_RES_QP);
		break;
	default:
		break;
	}

	return common;
}

static inline struct mlx5_ib_qp *res_to_qp(struct mlx5_core_rsc_common *res)
{
	struct mlx5_core_qp *mqp = (struct mlx5_core_qp *)res;

	return to_mibqp(mqp);
}

static inline struct mlx5_ib_srq *res_to_srq(struct mlx5_core_rsc_common *res)
{
	struct mlx5_core_srq *msrq =
		container_of(res, struct mlx5_core_srq, common);

	return to_mibsrq(msrq);
}

static void mlx5_ib_mr_wqe_pfault_handler(struct mlx5_ib_dev *dev,
					  struct mlx5_pagefault *pfault)
{
	bool sq = pfault->type & MLX5_PFAULT_REQUESTOR;
	u16 wqe_index = pfault->wqe.wqe_index;
	void *wqe, *wqe_start = NULL, *wqe_end = NULL;
	u32 bytes_mapped, total_wqe_bytes;
	struct mlx5_core_rsc_common *res;
	int resume_with_error = 1;
	struct mlx5_ib_qp *qp;
	size_t bytes_copied;
	int ret = 0;

	res = odp_get_rsc(dev, pfault->wqe.wq_num, pfault->type);
	if (!res) {
		mlx5_ib_dbg(dev, "wqe page fault for missing resource %d\n", pfault->wqe.wq_num);
		return;
	}

	if (res->res != MLX5_RES_QP && res->res != MLX5_RES_SRQ &&
	    res->res != MLX5_RES_XSRQ) {
		mlx5_ib_err(dev, "wqe page fault for unsupported type %d\n",
			    pfault->type);
		goto resolve_page_fault;
	}

	wqe_start = (void *)__get_free_page(GFP_KERNEL);
	if (!wqe_start) {
		mlx5_ib_err(dev, "Error allocating memory for IO page fault handling.\n");
		goto resolve_page_fault;
	}

	wqe = wqe_start;
	qp = (res->res == MLX5_RES_QP) ? res_to_qp(res) : NULL;
	if (qp && sq) {
		ret = mlx5_ib_read_user_wqe_sq(qp, wqe_index, wqe, PAGE_SIZE,
					       &bytes_copied);
		if (ret)
			goto read_user;
		ret = mlx5_ib_mr_initiator_pfault_handler(
			dev, pfault, qp, &wqe, &wqe_end, bytes_copied);
	} else if (qp && !sq) {
		ret = mlx5_ib_read_user_wqe_rq(qp, wqe_index, wqe, PAGE_SIZE,
					       &bytes_copied);
		if (ret)
			goto read_user;
		ret = mlx5_ib_mr_responder_pfault_handler_rq(
			dev, qp, wqe, &wqe_end, bytes_copied);
	} else if (!qp) {
		struct mlx5_ib_srq *srq = res_to_srq(res);

		ret = mlx5_ib_read_user_wqe_srq(srq, wqe_index, wqe, PAGE_SIZE,
						&bytes_copied);
		if (ret)
			goto read_user;
		ret = mlx5_ib_mr_responder_pfault_handler_srq(
			dev, srq, &wqe, &wqe_end, bytes_copied);
	}

	if (ret < 0 || wqe >= wqe_end)
		goto resolve_page_fault;

	ret = pagefault_data_segments(dev, pfault, wqe, wqe_end, &bytes_mapped,
				      &total_wqe_bytes, !sq);
	if (ret == -EAGAIN)
		goto out;

	if (ret < 0 || total_wqe_bytes > bytes_mapped)
		goto resolve_page_fault;

out:
	ret = 0;
	resume_with_error = 0;

read_user:
	if (ret)
		mlx5_ib_err(
			dev,
			"Failed reading a WQE following page fault, error %d, wqe_index %x, qpn %x\n",
			ret, wqe_index, pfault->token);

resolve_page_fault:
	mlx5_ib_page_fault_resume(dev, pfault, resume_with_error);
	mlx5_ib_dbg(dev, "PAGE FAULT completed. QP 0x%x resume_with_error=%d, type: 0x%x\n",
		    pfault->wqe.wq_num, resume_with_error,
		    pfault->type);
	mlx5_core_res_put(res);
	free_page((unsigned long)wqe_start);
}

static int pages_in_range(u64 address, u32 length)
{
	return (ALIGN(address + length, PAGE_SIZE) -
		(address & PAGE_MASK)) >> PAGE_SHIFT;
}

static void mlx5_ib_mr_rdma_pfault_handler(struct mlx5_ib_dev *dev,
					   struct mlx5_pagefault *pfault)
{
	u64 address;
	u32 length;
	u32 prefetch_len = pfault->bytes_committed;
	int prefetch_activated = 0;
	u32 rkey = pfault->rdma.r_key;
	int ret;

	/* The RDMA responder handler handles the page fault in two parts.
	 * First it brings the necessary pages for the current packet
	 * (and uses the pfault context), and then (after resuming the QP)
	 * prefetches more pages. The second operation cannot use the pfault
	 * context and therefore uses the dummy_pfault context allocated on
	 * the stack */
	pfault->rdma.rdma_va += pfault->bytes_committed;
	pfault->rdma.rdma_op_len -= min(pfault->bytes_committed,
					 pfault->rdma.rdma_op_len);
	pfault->bytes_committed = 0;

	address = pfault->rdma.rdma_va;
	length  = pfault->rdma.rdma_op_len;

	/* For some operations, the hardware cannot tell the exact message
	 * length, and in those cases it reports zero. Use prefetch
	 * logic. */
	if (length == 0) {
		prefetch_activated = 1;
		length = pfault->rdma.packet_size;
		prefetch_len = min(MAX_PREFETCH_LEN, prefetch_len);
	}

	ret = pagefault_single_data_segment(dev, NULL, rkey, address, length,
					    &pfault->bytes_committed, NULL,
					    0);
	if (ret == -EAGAIN) {
		/* We're racing with an invalidation, don't prefetch */
		prefetch_activated = 0;
	} else if (ret < 0 || pages_in_range(address, length) > ret) {
		mlx5_ib_page_fault_resume(dev, pfault, 1);
		if (ret != -ENOENT)
			mlx5_ib_dbg(dev, "PAGE FAULT error %d. QP 0x%x, type: 0x%x\n",
				    ret, pfault->token, pfault->type);
		return;
	}

	mlx5_ib_page_fault_resume(dev, pfault, 0);
	mlx5_ib_dbg(dev, "PAGE FAULT completed. QP 0x%x, type: 0x%x, prefetch_activated: %d\n",
		    pfault->token, pfault->type,
		    prefetch_activated);

	/* At this point, there might be a new pagefault already arriving in
	 * the eq, switch to the dummy pagefault for the rest of the
	 * processing. We're still OK with the objects being alive as the
	 * work-queue is being fenced. */

	if (prefetch_activated) {
		u32 bytes_committed = 0;

		ret = pagefault_single_data_segment(dev, NULL, rkey, address,
						    prefetch_len,
						    &bytes_committed, NULL,
						    0);
		if (ret < 0 && ret != -EAGAIN) {
			mlx5_ib_dbg(dev, "Prefetch failed. ret: %d, QP 0x%x, address: 0x%.16llx, length = 0x%.16x\n",
				    ret, pfault->token, address, prefetch_len);
		}
	}
}

static void mlx5_ib_pfault(struct mlx5_ib_dev *dev, struct mlx5_pagefault *pfault)
{
	u8 event_subtype = pfault->event_subtype;

	switch (event_subtype) {
	case MLX5_PFAULT_SUBTYPE_WQE:
		mlx5_ib_mr_wqe_pfault_handler(dev, pfault);
		break;
	case MLX5_PFAULT_SUBTYPE_RDMA:
		mlx5_ib_mr_rdma_pfault_handler(dev, pfault);
		break;
	default:
		mlx5_ib_err(dev, "Invalid page fault event subtype: 0x%x\n",
			    event_subtype);
		mlx5_ib_page_fault_resume(dev, pfault, 1);
	}
}

static void mlx5_ib_eqe_pf_action(struct work_struct *work)
{
	struct mlx5_pagefault *pfault = container_of(work,
						     struct mlx5_pagefault,
						     work);
	struct mlx5_ib_pf_eq *eq = pfault->eq;

	mlx5_ib_pfault(eq->dev, pfault);
	mempool_free(pfault, eq->pool);
}

static void mlx5_ib_eq_pf_process(struct mlx5_ib_pf_eq *eq)
{
	struct mlx5_eqe_page_fault *pf_eqe;
	struct mlx5_pagefault *pfault;
	struct mlx5_eqe *eqe;
	int cc = 0;

	while ((eqe = mlx5_eq_get_eqe(eq->core, cc))) {
		pfault = mempool_alloc(eq->pool, GFP_ATOMIC);
		if (!pfault) {
			schedule_work(&eq->work);
			break;
		}

		pf_eqe = &eqe->data.page_fault;
		pfault->event_subtype = eqe->sub_type;
		pfault->bytes_committed = be32_to_cpu(pf_eqe->bytes_committed);

		mlx5_ib_dbg(eq->dev,
			    "PAGE_FAULT: subtype: 0x%02x, bytes_committed: 0x%06x\n",
			    eqe->sub_type, pfault->bytes_committed);

		switch (eqe->sub_type) {
		case MLX5_PFAULT_SUBTYPE_RDMA:
			/* RDMA based event */
			pfault->type =
				be32_to_cpu(pf_eqe->rdma.pftype_token) >> 24;
			pfault->token =
				be32_to_cpu(pf_eqe->rdma.pftype_token) &
				MLX5_24BIT_MASK;
			pfault->rdma.r_key =
				be32_to_cpu(pf_eqe->rdma.r_key);
			pfault->rdma.packet_size =
				be16_to_cpu(pf_eqe->rdma.packet_length);
			pfault->rdma.rdma_op_len =
				be32_to_cpu(pf_eqe->rdma.rdma_op_len);
			pfault->rdma.rdma_va =
				be64_to_cpu(pf_eqe->rdma.rdma_va);
			mlx5_ib_dbg(eq->dev,
				    "PAGE_FAULT: type:0x%x, token: 0x%06x, r_key: 0x%08x\n",
				    pfault->type, pfault->token,
				    pfault->rdma.r_key);
			mlx5_ib_dbg(eq->dev,
				    "PAGE_FAULT: rdma_op_len: 0x%08x, rdma_va: 0x%016llx\n",
				    pfault->rdma.rdma_op_len,
				    pfault->rdma.rdma_va);
			break;

		case MLX5_PFAULT_SUBTYPE_WQE:
			/* WQE based event */
			pfault->type =
				(be32_to_cpu(pf_eqe->wqe.pftype_wq) >> 24) & 0x7;
			pfault->token =
				be32_to_cpu(pf_eqe->wqe.token);
			pfault->wqe.wq_num =
				be32_to_cpu(pf_eqe->wqe.pftype_wq) &
				MLX5_24BIT_MASK;
			pfault->wqe.wqe_index =
				be16_to_cpu(pf_eqe->wqe.wqe_index);
			pfault->wqe.packet_size =
				be16_to_cpu(pf_eqe->wqe.packet_length);
			mlx5_ib_dbg(eq->dev,
				    "PAGE_FAULT: type:0x%x, token: 0x%06x, wq_num: 0x%06x, wqe_index: 0x%04x\n",
				    pfault->type, pfault->token,
				    pfault->wqe.wq_num,
				    pfault->wqe.wqe_index);
			break;

		default:
			mlx5_ib_warn(eq->dev,
				     "Unsupported page fault event sub-type: 0x%02hhx\n",
				     eqe->sub_type);
			/* Unsupported page faults should still be
			 * resolved by the page fault handler
			 */
		}

		pfault->eq = eq;
		INIT_WORK(&pfault->work, mlx5_ib_eqe_pf_action);
		queue_work(eq->wq, &pfault->work);

		cc = mlx5_eq_update_cc(eq->core, ++cc);
	}

	mlx5_eq_update_ci(eq->core, cc, 1);
}

static int mlx5_ib_eq_pf_int(struct notifier_block *nb, unsigned long type,
			     void *data)
{
	struct mlx5_ib_pf_eq *eq =
		container_of(nb, struct mlx5_ib_pf_eq, irq_nb);
	unsigned long flags;

	if (spin_trylock_irqsave(&eq->lock, flags)) {
		mlx5_ib_eq_pf_process(eq);
		spin_unlock_irqrestore(&eq->lock, flags);
	} else {
		schedule_work(&eq->work);
	}

	return IRQ_HANDLED;
}

/* mempool_refill() was proposed but unfortunately wasn't accepted
 * http://lkml.iu.edu/hypermail/linux/kernel/1512.1/05073.html
 * Cheap workaround.
 */
static void mempool_refill(mempool_t *pool)
{
	while (pool->curr_nr < pool->min_nr)
		mempool_free(mempool_alloc(pool, GFP_KERNEL), pool);
}

static void mlx5_ib_eq_pf_action(struct work_struct *work)
{
	struct mlx5_ib_pf_eq *eq =
		container_of(work, struct mlx5_ib_pf_eq, work);

	mempool_refill(eq->pool);

	spin_lock_irq(&eq->lock);
	mlx5_ib_eq_pf_process(eq);
	spin_unlock_irq(&eq->lock);
}

enum {
	MLX5_IB_NUM_PF_EQE	= 0x1000,
	MLX5_IB_NUM_PF_DRAIN	= 64,
};

static int
mlx5_ib_create_pf_eq(struct mlx5_ib_dev *dev, struct mlx5_ib_pf_eq *eq)
{
	struct mlx5_eq_param param = {};
	int err;

	INIT_WORK(&eq->work, mlx5_ib_eq_pf_action);
	spin_lock_init(&eq->lock);
	eq->dev = dev;

	eq->pool = mempool_create_kmalloc_pool(MLX5_IB_NUM_PF_DRAIN,
					       sizeof(struct mlx5_pagefault));
	if (!eq->pool)
		return -ENOMEM;

	eq->wq = alloc_workqueue("mlx5_ib_page_fault",
				 WQ_HIGHPRI | WQ_UNBOUND | WQ_MEM_RECLAIM,
				 MLX5_NUM_CMD_EQE);
	if (!eq->wq) {
		err = -ENOMEM;
		goto err_mempool;
	}

	eq->irq_nb.notifier_call = mlx5_ib_eq_pf_int;
	param = (struct mlx5_eq_param) {
		.irq_index = 0,
		.nent = MLX5_IB_NUM_PF_EQE,
	};
	param.mask[0] = 1ull << MLX5_EVENT_TYPE_PAGE_FAULT;
	eq->core = mlx5_eq_create_generic(dev->mdev, &param);
	if (IS_ERR(eq->core)) {
		err = PTR_ERR(eq->core);
		goto err_wq;
	}
	err = mlx5_eq_enable(dev->mdev, eq->core, &eq->irq_nb);
	if (err) {
		mlx5_ib_err(dev, "failed to enable odp EQ %d\n", err);
		goto err_eq;
	}

	return 0;
err_eq:
	mlx5_eq_destroy_generic(dev->mdev, eq->core);
err_wq:
	destroy_workqueue(eq->wq);
err_mempool:
	mempool_destroy(eq->pool);
	return err;
}

static int
mlx5_ib_destroy_pf_eq(struct mlx5_ib_dev *dev, struct mlx5_ib_pf_eq *eq)
{
	int err;

	mlx5_eq_disable(dev->mdev, eq->core, &eq->irq_nb);
	err = mlx5_eq_destroy_generic(dev->mdev, eq->core);
	cancel_work_sync(&eq->work);
	destroy_workqueue(eq->wq);
	mempool_destroy(eq->pool);

	return err;
}

void mlx5_odp_init_mr_cache_entry(struct mlx5_cache_ent *ent)
{
	if (!(ent->dev->odp_caps.general_caps & IB_ODP_SUPPORT_IMPLICIT))
		return;

	switch (ent->order - 2) {
	case MLX5_IMR_MTT_CACHE_ENTRY:
		ent->page = PAGE_SHIFT;
		ent->xlt = MLX5_IMR_MTT_ENTRIES *
			   sizeof(struct mlx5_mtt) /
			   MLX5_IB_UMR_OCTOWORD;
		ent->access_mode = MLX5_MKC_ACCESS_MODE_MTT;
		ent->limit = 0;
		break;

	case MLX5_IMR_KSM_CACHE_ENTRY:
		ent->page = MLX5_KSM_PAGE_SHIFT;
		ent->xlt = mlx5_imr_ksm_entries *
			   sizeof(struct mlx5_klm) /
			   MLX5_IB_UMR_OCTOWORD;
		ent->access_mode = MLX5_MKC_ACCESS_MODE_KSM;
		ent->limit = 0;
		break;
	}
}

static const struct ib_device_ops mlx5_ib_dev_odp_ops = {
	.advise_mr = mlx5_ib_advise_mr,
	.invalidate_range = mlx5_ib_invalidate_range,
};

int mlx5_ib_odp_init_one(struct mlx5_ib_dev *dev)
{
	int ret = 0;

	if (!(dev->odp_caps.general_caps & IB_ODP_SUPPORT))
		return ret;

	ib_set_device_ops(&dev->ib_dev, &mlx5_ib_dev_odp_ops);

	if (dev->odp_caps.general_caps & IB_ODP_SUPPORT_IMPLICIT) {
		ret = mlx5_cmd_null_mkey(dev->mdev, &dev->null_mkey);
		if (ret) {
			mlx5_ib_err(dev, "Error getting null_mkey %d\n", ret);
			return ret;
		}
	}

	ret = mlx5_ib_create_pf_eq(dev, &dev->odp_pf_eq);

	return ret;
}

void mlx5_ib_odp_cleanup_one(struct mlx5_ib_dev *dev)
{
	if (!(dev->odp_caps.general_caps & IB_ODP_SUPPORT))
		return;

	mlx5_ib_destroy_pf_eq(dev, &dev->odp_pf_eq);
}

int mlx5_ib_odp_init(void)
{
	mlx5_imr_ksm_entries = BIT_ULL(get_order(TASK_SIZE) -
				       MLX5_IMR_MTT_BITS);

	return 0;
}

struct prefetch_mr_work {
	struct work_struct work;
	struct ib_pd *pd;
	u32 pf_flags;
	u32 num_sge;
	struct ib_sge sg_list[0];
};

static void num_pending_prefetch_dec(struct mlx5_ib_dev *dev,
				     struct ib_sge *sg_list, u32 num_sge,
				     u32 from)
{
	u32 i;
	int srcu_key;

	srcu_key = srcu_read_lock(&dev->mr_srcu);

	for (i = from; i < num_sge; ++i) {
		struct mlx5_core_mkey *mmkey;
		struct mlx5_ib_mr *mr;

		mmkey = xa_load(&dev->mdev->priv.mkey_table,
				mlx5_base_mkey(sg_list[i].lkey));
		mr = container_of(mmkey, struct mlx5_ib_mr, mmkey);
		atomic_dec(&mr->num_pending_prefetch);
	}

	srcu_read_unlock(&dev->mr_srcu, srcu_key);
}

static bool num_pending_prefetch_inc(struct ib_pd *pd,
				     struct ib_sge *sg_list, u32 num_sge)
{
	struct mlx5_ib_dev *dev = to_mdev(pd->device);
	bool ret = true;
	u32 i;

	for (i = 0; i < num_sge; ++i) {
		struct mlx5_core_mkey *mmkey;
		struct mlx5_ib_mr *mr;

		mmkey = xa_load(&dev->mdev->priv.mkey_table,
				mlx5_base_mkey(sg_list[i].lkey));
		if (!mmkey || mmkey->key != sg_list[i].lkey) {
			ret = false;
			break;
		}

		if (mmkey->type != MLX5_MKEY_MR) {
			ret = false;
			break;
		}

		mr = container_of(mmkey, struct mlx5_ib_mr, mmkey);

		if (!smp_load_acquire(&mr->live)) {
			ret = false;
			break;
		}

		if (mr->ibmr.pd != pd) {
			ret = false;
			break;
		}

		atomic_inc(&mr->num_pending_prefetch);
	}

	if (!ret)
		num_pending_prefetch_dec(dev, sg_list, i, 0);

	return ret;
}

static int mlx5_ib_prefetch_sg_list(struct ib_pd *pd, u32 pf_flags,
				    struct ib_sge *sg_list, u32 num_sge)
{
	u32 i;
	int ret = 0;
	struct mlx5_ib_dev *dev = to_mdev(pd->device);

	for (i = 0; i < num_sge; ++i) {
		struct ib_sge *sg = &sg_list[i];
		int bytes_committed = 0;

		ret = pagefault_single_data_segment(dev, pd, sg->lkey, sg->addr,
						    sg->length,
						    &bytes_committed, NULL,
						    pf_flags);
		if (ret < 0)
			break;
	}

	return ret < 0 ? ret : 0;
}

static void mlx5_ib_prefetch_mr_work(struct work_struct *work)
{
	struct prefetch_mr_work *w =
		container_of(work, struct prefetch_mr_work, work);

	if (ib_device_try_get(w->pd->device)) {
		mlx5_ib_prefetch_sg_list(w->pd, w->pf_flags, w->sg_list,
					 w->num_sge);
		ib_device_put(w->pd->device);
	}

	num_pending_prefetch_dec(to_mdev(w->pd->device), w->sg_list,
				 w->num_sge, 0);
	kvfree(w);
}

int mlx5_ib_advise_mr_prefetch(struct ib_pd *pd,
			       enum ib_uverbs_advise_mr_advice advice,
			       u32 flags, struct ib_sge *sg_list, u32 num_sge)
{
	struct mlx5_ib_dev *dev = to_mdev(pd->device);
	u32 pf_flags = MLX5_PF_FLAGS_PREFETCH;
	struct prefetch_mr_work *work;
	bool valid_req;
	int srcu_key;

	if (advice == IB_UVERBS_ADVISE_MR_ADVICE_PREFETCH)
		pf_flags |= MLX5_PF_FLAGS_DOWNGRADE;

	if (flags & IB_UVERBS_ADVISE_MR_FLAG_FLUSH)
		return mlx5_ib_prefetch_sg_list(pd, pf_flags, sg_list,
						num_sge);

	work = kvzalloc(struct_size(work, sg_list, num_sge), GFP_KERNEL);
	if (!work)
		return -ENOMEM;

	memcpy(work->sg_list, sg_list, num_sge * sizeof(struct ib_sge));

	/* It is guaranteed that the pd when work is executed is the pd when
	 * work was queued since pd can't be destroyed while it holds MRs and
	 * destroying a MR leads to flushing the workquque
	 */
	work->pd = pd;
	work->pf_flags = pf_flags;
	work->num_sge = num_sge;

	INIT_WORK(&work->work, mlx5_ib_prefetch_mr_work);

	srcu_key = srcu_read_lock(&dev->mr_srcu);

	valid_req = num_pending_prefetch_inc(pd, sg_list, num_sge);
	if (valid_req)
		queue_work(system_unbound_wq, &work->work);
	else
		kvfree(work);

	srcu_read_unlock(&dev->mr_srcu, srcu_key);

	return valid_req ? 0 : -EINVAL;
}<|MERGE_RESOLUTION|>--- conflicted
+++ resolved
@@ -312,13 +312,9 @@
 				   idx - blk_start_idx + 1, 0,
 				   MLX5_IB_UPD_XLT_ZAP |
 				   MLX5_IB_UPD_XLT_ATOMIC);
-<<<<<<< HEAD
-	mutex_unlock(&umem_odp->umem_mutex);
 
 	mlx5_update_odp_stats(mr, invalidations, invalidations);
 
-=======
->>>>>>> d6d5df1d
 	/*
 	 * We are now sure that the device will not access the
 	 * memory. We can safely unmap it, and mark it as dirty if
