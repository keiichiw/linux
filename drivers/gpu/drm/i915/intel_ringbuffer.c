--- conflicted
+++ resolved
@@ -1595,11 +1595,7 @@
 static void
 gen6_seqno_barrier(struct intel_engine_cs *engine)
 {
-<<<<<<< HEAD
-	struct drm_i915_private *dev_priv = engine->dev->dev_private;
-=======
-	struct drm_i915_private *dev_priv = engine->i915;
->>>>>>> e42aeef1
+	struct drm_i915_private *dev_priv = engine->i915;
 
 	/* Workaround to force correct ordering between irq and seqno writes on
 	 * ivb (and maybe also on snb) by reading from a CS register (like
@@ -2331,11 +2327,7 @@
 
 	i915_cmd_parser_fini_ring(engine);
 	i915_gem_batch_pool_fini(&engine->batch_pool);
-<<<<<<< HEAD
-	engine->dev = NULL;
-=======
 	engine->i915 = NULL;
->>>>>>> e42aeef1
 }
 
 int intel_engine_idle(struct intel_engine_cs *engine)
@@ -2368,64 +2360,16 @@
 
 	request->ringbuf = request->engine->buffer;
 
-<<<<<<< HEAD
-void intel_ring_reserved_space_reserve(struct intel_ringbuffer *ringbuf, int size)
-{
-	GEM_BUG_ON(ringbuf->reserved_size);
-	ringbuf->reserved_size = size;
-=======
 	ret = intel_ring_begin(request, 0);
 	if (ret)
 		return ret;
 
 	request->reserved_space -= LEGACY_REQUEST_SIZE;
 	return 0;
->>>>>>> e42aeef1
 }
 
 static int wait_for_space(struct drm_i915_gem_request *req, int bytes)
 {
-<<<<<<< HEAD
-	GEM_BUG_ON(!ringbuf->reserved_size);
-	ringbuf->reserved_size   = 0;
-}
-
-void intel_ring_reserved_space_use(struct intel_ringbuffer *ringbuf)
-{
-	GEM_BUG_ON(!ringbuf->reserved_size);
-	ringbuf->reserved_size   = 0;
-}
-
-void intel_ring_reserved_space_end(struct intel_ringbuffer *ringbuf)
-{
-	GEM_BUG_ON(ringbuf->reserved_size);
-}
-
-static int wait_for_space(struct drm_i915_gem_request *req, int bytes)
-{
-	struct intel_ringbuffer *ringbuf = req->ringbuf;
-	struct intel_engine_cs *engine = req->engine;
-	struct drm_i915_gem_request *target;
-
-	intel_ring_update_space(ringbuf);
-	if (ringbuf->space >= bytes)
-		return 0;
-
-	/*
-	 * Space is reserved in the ringbuffer for finalising the request,
-	 * as that cannot be allowed to fail. During request finalisation,
-	 * reserved_space is set to 0 to stop the overallocation and the
-	 * assumption is that then we never need to wait (which has the
-	 * risk of failing with EINTR).
-	 *
-	 * See also i915_gem_request_alloc() and i915_add_request().
-	 */
-	GEM_BUG_ON(!ringbuf->reserved_size);
-
-	list_for_each_entry(target, &engine->request_list, list) {
-		unsigned space;
-
-=======
 	struct intel_ringbuffer *ringbuf = req->ringbuf;
 	struct intel_engine_cs *engine = req->engine;
 	struct drm_i915_gem_request *target;
@@ -2448,7 +2392,6 @@
 	list_for_each_entry(target, &engine->request_list, list) {
 		unsigned space;
 
->>>>>>> e42aeef1
 		/*
 		 * The request queue is per-engine, so can contain requests
 		 * from multiple ringbuffers. Here, we must ignore any that
@@ -2479,11 +2422,7 @@
 	int total_bytes, wait_bytes;
 	bool need_wrap = false;
 
-<<<<<<< HEAD
-	total_bytes = bytes + ringbuf->reserved_size;
-=======
 	total_bytes = bytes + req->reserved_space;
->>>>>>> e42aeef1
 
 	if (unlikely(bytes > remain_usable)) {
 		/*
@@ -2499,11 +2438,7 @@
 		 * and only need to effectively wait for the reserved
 		 * size space from the start of ringbuffer.
 		 */
-<<<<<<< HEAD
-		wait_bytes = remain_actual + ringbuf->reserved_size;
-=======
 		wait_bytes = remain_actual + req->reserved_space;
->>>>>>> e42aeef1
 	} else {
 		/* No wrapping required, just waiting. */
 		wait_bytes = total_bytes;
