/*
 * Copyright 2014 Advanced Micro Devices, Inc.
 *
 * Permission is hereby granted, free of charge, to any person obtaining a
 * copy of this software and associated documentation files (the "Software"),
 * to deal in the Software without restriction, including without limitation
 * the rights to use, copy, modify, merge, publish, distribute, sublicense,
 * and/or sell copies of the Software, and to permit persons to whom the
 * Software is furnished to do so, subject to the following conditions:
 *
 * The above copyright notice and this permission notice shall be included in
 * all copies or substantial portions of the Software.
 *
 * THE SOFTWARE IS PROVIDED "AS IS", WITHOUT WARRANTY OF ANY KIND, EXPRESS OR
 * IMPLIED, INCLUDING BUT NOT LIMITED TO THE WARRANTIES OF MERCHANTABILITY,
 * FITNESS FOR A PARTICULAR PURPOSE AND NONINFRINGEMENT.  IN NO EVENT SHALL
 * THE COPYRIGHT HOLDER(S) OR AUTHOR(S) BE LIABLE FOR ANY CLAIM, DAMAGES OR
 * OTHER LIABILITY, WHETHER IN AN ACTION OF CONTRACT, TORT OR OTHERWISE,
 * ARISING FROM, OUT OF OR IN CONNECTION WITH THE SOFTWARE OR THE USE OR
 * OTHER DEALINGS IN THE SOFTWARE.
 *
 */

#include <linux/firmware.h>
#include "drmP.h"
#include "amdgpu.h"
#include "tonga_ppsmc.h"
#include "tonga_smumgr.h"
#include "smu_ucode_xfer_vi.h"
#include "amdgpu_ucode.h"

#include "smu/smu_7_1_2_d.h"
#include "smu/smu_7_1_2_sh_mask.h"

#define TONGA_SMC_SIZE 0x20000

static int tonga_set_smc_sram_address(struct amdgpu_device *adev, uint32_t smc_address, uint32_t limit)
{
	uint32_t val;

	if (smc_address & 3)
		return -EINVAL;

	if ((smc_address + 3) > limit)
		return -EINVAL;

	WREG32(mmSMC_IND_INDEX_0, smc_address);

	val = RREG32(mmSMC_IND_ACCESS_CNTL);
	val = REG_SET_FIELD(val, SMC_IND_ACCESS_CNTL, AUTO_INCREMENT_IND_0, 0);
	WREG32(mmSMC_IND_ACCESS_CNTL, val);

	return 0;
}

static int tonga_copy_bytes_to_smc(struct amdgpu_device *adev, uint32_t smc_start_address, const uint8_t *src, uint32_t byte_count, uint32_t limit)
{
	uint32_t addr;
	uint32_t data, orig_data;
	int result = 0;
	uint32_t extra_shift;
	unsigned long flags;

	if (smc_start_address & 3)
		return -EINVAL;

	if ((smc_start_address + byte_count) > limit)
		return -EINVAL;

	addr = smc_start_address;

	spin_lock_irqsave(&adev->smc_idx_lock, flags);
	while (byte_count >= 4) {
		/* Bytes are written into the SMC addres space with the MSB first */
		data = (src[0] << 24) + (src[1] << 16) + (src[2] << 8) + src[3];

		result = tonga_set_smc_sram_address(adev, addr, limit);

		if (result)
			goto out;

		WREG32(mmSMC_IND_DATA_0, data);

		src += 4;
		byte_count -= 4;
		addr += 4;
	}

	if (0 != byte_count) {
		/* Now write odd bytes left, do a read modify write cycle */
		data = 0;

		result = tonga_set_smc_sram_address(adev, addr, limit);
		if (result)
			goto out;

		orig_data = RREG32(mmSMC_IND_DATA_0);
		extra_shift = 8 * (4 - byte_count);

		while (byte_count > 0) {
			data = (data << 8) + *src++;
			byte_count--;
		}

		data <<= extra_shift;
		data |= (orig_data & ~((~0UL) << extra_shift));

		result = tonga_set_smc_sram_address(adev, addr, limit);
		if (result)
			goto out;

		WREG32(mmSMC_IND_DATA_0, data);
	}

out:
	spin_unlock_irqrestore(&adev->smc_idx_lock, flags);
	return result;
}

static int tonga_program_jump_on_start(struct amdgpu_device *adev)
{
	static unsigned char data[] = {0xE0, 0x00, 0x80, 0x40};
	tonga_copy_bytes_to_smc(adev, 0x0, data, 4, sizeof(data)+1);

	return 0;
}

static bool tonga_is_smc_ram_running(struct amdgpu_device *adev)
{
	uint32_t val = RREG32_SMC(ixSMC_SYSCON_CLOCK_CNTL_0);
	val = REG_GET_FIELD(val, SMC_SYSCON_CLOCK_CNTL_0, ck_disable);

	return ((0 == val) && (0x20100 <= RREG32_SMC(ixSMC_PC_C)));
}

static int wait_smu_response(struct amdgpu_device *adev)
{
	int i;
	uint32_t val;

	for (i = 0; i < adev->usec_timeout; i++) {
		val = RREG32(mmSMC_RESP_0);
		if (REG_GET_FIELD(val, SMC_RESP_0, SMC_RESP))
			break;
		udelay(1);
	}

	if (i == adev->usec_timeout)
		return -EINVAL;

	return 0;
}

static int tonga_send_msg_to_smc_offset(struct amdgpu_device *adev)
{
	if (wait_smu_response(adev)) {
		DRM_ERROR("Failed to send previous message\n");
		return -EINVAL;
	}

	WREG32(mmSMC_MSG_ARG_0, 0x20000);
	WREG32(mmSMC_MESSAGE_0, PPSMC_MSG_Test);

	if (wait_smu_response(adev)) {
		DRM_ERROR("Failed to send message\n");
		return -EINVAL;
	}

	return 0;
}

static int tonga_send_msg_to_smc(struct amdgpu_device *adev, PPSMC_Msg msg)
{
	if (!tonga_is_smc_ram_running(adev))
	{
		return -EINVAL;;
	}

	if (wait_smu_response(adev)) {
		DRM_ERROR("Failed to send previous message\n");
		return -EINVAL;
	}

	WREG32(mmSMC_MESSAGE_0, msg);

	if (wait_smu_response(adev)) {
		DRM_ERROR("Failed to send message\n");
		return -EINVAL;
	}

	return 0;
}

static int tonga_send_msg_to_smc_without_waiting(struct amdgpu_device *adev,
						PPSMC_Msg msg)
{
	if (wait_smu_response(adev)) {
		DRM_ERROR("Failed to send previous message\n");
		return -EINVAL;
	}

	WREG32(mmSMC_MESSAGE_0, msg);

	return 0;
}

static int tonga_send_msg_to_smc_with_parameter(struct amdgpu_device *adev,
						PPSMC_Msg msg,
						uint32_t parameter)
{
	if (!tonga_is_smc_ram_running(adev))
		return -EINVAL;

	if (wait_smu_response(adev)) {
		DRM_ERROR("Failed to send previous message\n");
		return -EINVAL;
	}

	WREG32(mmSMC_MSG_ARG_0, parameter);

	return tonga_send_msg_to_smc(adev, msg);
}

static int tonga_send_msg_to_smc_with_parameter_without_waiting(
					struct amdgpu_device *adev,
					PPSMC_Msg msg, uint32_t parameter)
{
	if (wait_smu_response(adev)) {
		DRM_ERROR("Failed to send previous message\n");
		return -EINVAL;
	}

	WREG32(mmSMC_MSG_ARG_0, parameter);

	return tonga_send_msg_to_smc_without_waiting(adev, msg);
}

#if 0 /* not used yet */
static int tonga_wait_for_smc_inactive(struct amdgpu_device *adev)
{
	int i;
	uint32_t val;

	if (!tonga_is_smc_ram_running(adev))
		return -EINVAL;

	for (i = 0; i < adev->usec_timeout; i++) {
		val = RREG32_SMC(ixSMC_SYSCON_CLOCK_CNTL_0);
		if (REG_GET_FIELD(val, SMC_SYSCON_CLOCK_CNTL_0, cken) == 0)
			break;
		udelay(1);
	}

	if (i == adev->usec_timeout)
		return -EINVAL;

	return 0;
}
#endif

static int tonga_smu_upload_firmware_image(struct amdgpu_device *adev)
{
	const struct smc_firmware_header_v1_0 *hdr;
	uint32_t ucode_size;
	uint32_t ucode_start_address;
	const uint8_t *src;
	uint32_t val;
	uint32_t byte_count;
	uint32_t *data;
	unsigned long flags;

	if (!adev->pm.fw)
		return -EINVAL;

	hdr = (const struct smc_firmware_header_v1_0 *)adev->pm.fw->data;
	amdgpu_ucode_print_smc_hdr(&hdr->header);

	adev->pm.fw_version = le32_to_cpu(hdr->header.ucode_version);
	ucode_size = le32_to_cpu(hdr->header.ucode_size_bytes);
	ucode_start_address = le32_to_cpu(hdr->ucode_start_addr);
	src = (const uint8_t *)
		(adev->pm.fw->data + le32_to_cpu(hdr->header.ucode_array_offset_bytes));

	if (ucode_size & 3) {
		DRM_ERROR("SMC ucode is not 4 bytes aligned\n");
		return -EINVAL;
	}

	if (ucode_size > TONGA_SMC_SIZE) {
		DRM_ERROR("SMC address is beyond the SMC RAM area\n");
		return -EINVAL;
	}

	spin_lock_irqsave(&adev->smc_idx_lock, flags);
	WREG32(mmSMC_IND_INDEX_0, ucode_start_address);

	val = RREG32(mmSMC_IND_ACCESS_CNTL);
	val = REG_SET_FIELD(val, SMC_IND_ACCESS_CNTL, AUTO_INCREMENT_IND_0, 1);
	WREG32(mmSMC_IND_ACCESS_CNTL, val);

	byte_count = ucode_size;
	data = (uint32_t *)src;
	for (; byte_count >= 4; data++, byte_count -= 4)
		WREG32(mmSMC_IND_DATA_0, data[0]);

	val = RREG32(mmSMC_IND_ACCESS_CNTL);
	val = REG_SET_FIELD(val, SMC_IND_ACCESS_CNTL, AUTO_INCREMENT_IND_0, 0);
	WREG32(mmSMC_IND_ACCESS_CNTL, val);
	spin_unlock_irqrestore(&adev->smc_idx_lock, flags);

	return 0;
}

#if 0 /* not used yet */
static int tonga_read_smc_sram_dword(struct amdgpu_device *adev,
				uint32_t smc_address,
				uint32_t *value,
				uint32_t limit)
{
	int result;
	unsigned long flags;

	spin_lock_irqsave(&adev->smc_idx_lock, flags);
	result = tonga_set_smc_sram_address(adev, smc_address, limit);
	if (result == 0)
		*value = RREG32(mmSMC_IND_DATA_0);
	spin_unlock_irqrestore(&adev->smc_idx_lock, flags);
	return result;
}

static int tonga_write_smc_sram_dword(struct amdgpu_device *adev,
				uint32_t smc_address,
				uint32_t value,
				uint32_t limit)
{
	int result;
	unsigned long flags;

	spin_lock_irqsave(&adev->smc_idx_lock, flags);
	result = tonga_set_smc_sram_address(adev, smc_address, limit);
	if (result == 0)
		WREG32(mmSMC_IND_DATA_0, value);
	spin_unlock_irqrestore(&adev->smc_idx_lock, flags);
	return result;
}

static int tonga_smu_stop_smc(struct amdgpu_device *adev)
{
	uint32_t val = RREG32_SMC(ixSMC_SYSCON_RESET_CNTL);
	val = REG_SET_FIELD(val, SMC_SYSCON_RESET_CNTL, rst_reg, 1);
	WREG32_SMC(ixSMC_SYSCON_RESET_CNTL, val);

	val = RREG32_SMC(ixSMC_SYSCON_CLOCK_CNTL_0);
	val = REG_SET_FIELD(val, SMC_SYSCON_CLOCK_CNTL_0, ck_disable, 1);
	WREG32_SMC(ixSMC_SYSCON_CLOCK_CNTL_0, val);

	return 0;
}
#endif

static enum AMDGPU_UCODE_ID tonga_convert_fw_type(uint32_t fw_type)
{
	switch (fw_type) {
		case UCODE_ID_SDMA0:
			return AMDGPU_UCODE_ID_SDMA0;
		case UCODE_ID_SDMA1:
			return AMDGPU_UCODE_ID_SDMA1;
		case UCODE_ID_CP_CE:
			return AMDGPU_UCODE_ID_CP_CE;
		case UCODE_ID_CP_PFP:
			return AMDGPU_UCODE_ID_CP_PFP;
		case UCODE_ID_CP_ME:
			return AMDGPU_UCODE_ID_CP_ME;
		case UCODE_ID_CP_MEC:
		case UCODE_ID_CP_MEC_JT1:
			return AMDGPU_UCODE_ID_CP_MEC1;
		case UCODE_ID_CP_MEC_JT2:
			return AMDGPU_UCODE_ID_CP_MEC2;
		case UCODE_ID_RLC_G:
			return AMDGPU_UCODE_ID_RLC_G;
		default:
			DRM_ERROR("ucode type is out of range!\n");
			return AMDGPU_UCODE_ID_MAXIMUM;
	}
}

static int tonga_smu_populate_single_firmware_entry(struct amdgpu_device *adev,
						uint32_t fw_type,
						struct SMU_Entry *entry)
{
	enum AMDGPU_UCODE_ID id = tonga_convert_fw_type(fw_type);
	struct amdgpu_firmware_info *ucode = &adev->firmware.ucode[id];
	const struct gfx_firmware_header_v1_0 *header = NULL;
	uint64_t gpu_addr;
	uint32_t data_size;

	if (ucode->fw == NULL)
		return -EINVAL;

	gpu_addr  = ucode->mc_addr;
	header = (const struct gfx_firmware_header_v1_0 *)ucode->fw->data;
	data_size = le32_to_cpu(header->header.ucode_size_bytes);

	if ((fw_type == UCODE_ID_CP_MEC_JT1) ||
		(fw_type == UCODE_ID_CP_MEC_JT2)) {
		gpu_addr += le32_to_cpu(header->jt_offset) << 2;
		data_size = le32_to_cpu(header->jt_size) << 2;
	}

	entry->version = (uint16_t)le32_to_cpu(header->header.ucode_version);
	entry->id = (uint16_t)fw_type;
	entry->image_addr_high = upper_32_bits(gpu_addr);
	entry->image_addr_low = lower_32_bits(gpu_addr);
	entry->meta_data_addr_high = 0;
	entry->meta_data_addr_low = 0;
	entry->data_size_byte = data_size;
	entry->num_register_entries = 0;

	if (fw_type == UCODE_ID_RLC_G)
		entry->flags = 1;
	else
		entry->flags = 0;

	return 0;
}

static int tonga_smu_request_load_fw(struct amdgpu_device *adev)
{
	struct tonga_smu_private_data *private = (struct tonga_smu_private_data *)adev->smu.priv;
	struct SMU_DRAMData_TOC *toc;
	uint32_t fw_to_load;

	WREG32_SMC(ixSOFT_REGISTERS_TABLE_28, 0);

	tonga_send_msg_to_smc_with_parameter(adev, PPSMC_MSG_SMU_DRAM_ADDR_HI, private->smu_buffer_addr_high);
	tonga_send_msg_to_smc_with_parameter(adev, PPSMC_MSG_SMU_DRAM_ADDR_LO, private->smu_buffer_addr_low);

	toc = (struct SMU_DRAMData_TOC *)private->header;
	toc->num_entries = 0;
	toc->structure_version = 1;

	if (!adev->firmware.smu_load)
		return 0;

	if (tonga_smu_populate_single_firmware_entry(adev, UCODE_ID_RLC_G,
			&toc->entry[toc->num_entries++])) {
		DRM_ERROR("Failed to get firmware entry for RLC\n");
		return -EINVAL;
	}

	if (tonga_smu_populate_single_firmware_entry(adev, UCODE_ID_CP_CE,
			&toc->entry[toc->num_entries++])) {
		DRM_ERROR("Failed to get firmware entry for CE\n");
		return -EINVAL;
	}

	if (tonga_smu_populate_single_firmware_entry(adev, UCODE_ID_CP_PFP,
			&toc->entry[toc->num_entries++])) {
		DRM_ERROR("Failed to get firmware entry for PFP\n");
		return -EINVAL;
	}

	if (tonga_smu_populate_single_firmware_entry(adev, UCODE_ID_CP_ME,
			&toc->entry[toc->num_entries++])) {
		DRM_ERROR("Failed to get firmware entry for ME\n");
		return -EINVAL;
	}

	if (tonga_smu_populate_single_firmware_entry(adev, UCODE_ID_CP_MEC,
			&toc->entry[toc->num_entries++])) {
		DRM_ERROR("Failed to get firmware entry for MEC\n");
		return -EINVAL;
	}

	if (tonga_smu_populate_single_firmware_entry(adev, UCODE_ID_CP_MEC_JT1,
			&toc->entry[toc->num_entries++])) {
		DRM_ERROR("Failed to get firmware entry for MEC_JT1\n");
		return -EINVAL;
	}

	if (tonga_smu_populate_single_firmware_entry(adev, UCODE_ID_CP_MEC_JT2,
			&toc->entry[toc->num_entries++])) {
		DRM_ERROR("Failed to get firmware entry for MEC_JT2\n");
		return -EINVAL;
	}

	if (tonga_smu_populate_single_firmware_entry(adev, UCODE_ID_SDMA0,
			&toc->entry[toc->num_entries++])) {
		DRM_ERROR("Failed to get firmware entry for SDMA0\n");
		return -EINVAL;
	}

	if (tonga_smu_populate_single_firmware_entry(adev, UCODE_ID_SDMA1,
			&toc->entry[toc->num_entries++])) {
		DRM_ERROR("Failed to get firmware entry for SDMA1\n");
		return -EINVAL;
	}

	tonga_send_msg_to_smc_with_parameter(adev, PPSMC_MSG_DRV_DRAM_ADDR_HI, private->header_addr_high);
	tonga_send_msg_to_smc_with_parameter(adev, PPSMC_MSG_DRV_DRAM_ADDR_LO, private->header_addr_low);

	fw_to_load = UCODE_ID_RLC_G_MASK |
			UCODE_ID_SDMA0_MASK |
			UCODE_ID_SDMA1_MASK |
			UCODE_ID_CP_CE_MASK |
			UCODE_ID_CP_ME_MASK |
			UCODE_ID_CP_PFP_MASK |
			UCODE_ID_CP_MEC_MASK;

	if (tonga_send_msg_to_smc_with_parameter_without_waiting(adev, PPSMC_MSG_LoadUcodes, fw_to_load)) {
		DRM_ERROR("Fail to request SMU load ucode\n");
		return -EINVAL;
	}

	return 0;
}

static uint32_t tonga_smu_get_mask_for_fw_type(uint32_t fw_type)
{
	switch (fw_type) {
		case AMDGPU_UCODE_ID_SDMA0:
			return UCODE_ID_SDMA0_MASK;
		case AMDGPU_UCODE_ID_SDMA1:
			return UCODE_ID_SDMA1_MASK;
		case AMDGPU_UCODE_ID_CP_CE:
			return UCODE_ID_CP_CE_MASK;
		case AMDGPU_UCODE_ID_CP_PFP:
			return UCODE_ID_CP_PFP_MASK;
		case AMDGPU_UCODE_ID_CP_ME:
			return UCODE_ID_CP_ME_MASK;
		case AMDGPU_UCODE_ID_CP_MEC1:
			return UCODE_ID_CP_MEC_MASK;
		case AMDGPU_UCODE_ID_CP_MEC2:
			return UCODE_ID_CP_MEC_MASK;
		case AMDGPU_UCODE_ID_RLC_G:
			return UCODE_ID_RLC_G_MASK;
		default:
			DRM_ERROR("ucode type is out of range!\n");
			return 0;
	}
}

static int tonga_smu_check_fw_load_finish(struct amdgpu_device *adev,
					uint32_t fw_type)
{
	uint32_t fw_mask = tonga_smu_get_mask_for_fw_type(fw_type);
	int i;

	for (i = 0; i < adev->usec_timeout; i++) {
		if (fw_mask == (RREG32_SMC(ixSOFT_REGISTERS_TABLE_28) & fw_mask))
			break;
		udelay(1);
	}

	if (i == adev->usec_timeout) {
		DRM_ERROR("check firmware loading failed\n");
		return -EINVAL;
	}

	return 0;
}

static int tonga_smu_start_in_protection_mode(struct amdgpu_device *adev)
{
	int result;
	uint32_t val;
	int i;

	/* Assert reset */
	val = RREG32_SMC(ixSMC_SYSCON_RESET_CNTL);
	val = REG_SET_FIELD(val, SMC_SYSCON_RESET_CNTL, rst_reg, 1);
	WREG32_SMC(ixSMC_SYSCON_RESET_CNTL, val);

	result = tonga_smu_upload_firmware_image(adev);
	if (result)
		return result;

	/* Clear status */
	WREG32_SMC(ixSMU_STATUS, 0);

	/* Enable clock */
	val = RREG32_SMC(ixSMC_SYSCON_CLOCK_CNTL_0);
	val = REG_SET_FIELD(val, SMC_SYSCON_CLOCK_CNTL_0, ck_disable, 0);
	WREG32_SMC(ixSMC_SYSCON_CLOCK_CNTL_0, val);

	/* De-assert reset */
	val = RREG32_SMC(ixSMC_SYSCON_RESET_CNTL);
	val = REG_SET_FIELD(val, SMC_SYSCON_RESET_CNTL, rst_reg, 0);
	WREG32_SMC(ixSMC_SYSCON_RESET_CNTL, val);

	/* Set SMU Auto Start */
	val = RREG32_SMC(ixSMU_INPUT_DATA);
	val = REG_SET_FIELD(val, SMU_INPUT_DATA, AUTO_START, 1);
	WREG32_SMC(ixSMU_INPUT_DATA, val);

	/* Clear firmware interrupt enable flag */
	WREG32_SMC(ixFIRMWARE_FLAGS, 0);

	for (i = 0; i < adev->usec_timeout; i++) {
		val = RREG32_SMC(ixRCU_UC_EVENTS);
		if (REG_GET_FIELD(val, RCU_UC_EVENTS, INTERRUPTS_ENABLED))
			break;
		udelay(1);
	}

	if (i == adev->usec_timeout) {
		DRM_ERROR("Interrupt is not enabled by firmware\n");
		return -EINVAL;
	}

	/* Call Test SMU message with 0x20000 offset
	 * to trigger SMU start
	 */
	tonga_send_msg_to_smc_offset(adev);

	/* Wait for done bit to be set */
	for (i = 0; i < adev->usec_timeout; i++) {
		val = RREG32_SMC(ixSMU_STATUS);
		if (REG_GET_FIELD(val, SMU_STATUS, SMU_DONE))
			break;
		udelay(1);
	}

	if (i == adev->usec_timeout) {
		DRM_ERROR("Timeout for SMU start\n");
		return -EINVAL;
	}

	/* Check pass/failed indicator */
	val = RREG32_SMC(ixSMU_STATUS);
	if (!REG_GET_FIELD(val, SMU_STATUS, SMU_PASS)) {
		DRM_ERROR("SMU Firmware start failed\n");
		return -EINVAL;
	}

	/* Wait for firmware to initialize */
	for (i = 0; i < adev->usec_timeout; i++) {
		val = RREG32_SMC(ixFIRMWARE_FLAGS);
		if(REG_GET_FIELD(val, FIRMWARE_FLAGS, INTERRUPTS_ENABLED))
			break;
		udelay(1);
	}

	if (i == adev->usec_timeout) {
		DRM_ERROR("SMU firmware initialization failed\n");
		return -EINVAL;
	}

	return 0;
}

static int tonga_smu_start_in_non_protection_mode(struct amdgpu_device *adev)
{
	int i, result;
	uint32_t val;

	/* wait for smc boot up */
	for (i = 0; i < adev->usec_timeout; i++) {
		val = RREG32_SMC(ixRCU_UC_EVENTS);
		val = REG_GET_FIELD(val, RCU_UC_EVENTS, boot_seq_done);
		if (val)
			break;
		udelay(1);
	}

	if (i == adev->usec_timeout) {
		DRM_ERROR("SMC boot sequence is not completed\n");
		return -EINVAL;
	}

	/* Clear firmware interrupt enable flag */
	WREG32_SMC(ixFIRMWARE_FLAGS, 0);

	/* Assert reset */
	val = RREG32_SMC(ixSMC_SYSCON_RESET_CNTL);
	val = REG_SET_FIELD(val, SMC_SYSCON_RESET_CNTL, rst_reg, 1);
	WREG32_SMC(ixSMC_SYSCON_RESET_CNTL, val);

	result = tonga_smu_upload_firmware_image(adev);
	if (result)
		return result;

	/* Set smc instruct start point at 0x0 */
	tonga_program_jump_on_start(adev);

	/* Enable clock */
	val = RREG32_SMC(ixSMC_SYSCON_CLOCK_CNTL_0);
	val = REG_SET_FIELD(val, SMC_SYSCON_CLOCK_CNTL_0, ck_disable, 0);
	WREG32_SMC(ixSMC_SYSCON_CLOCK_CNTL_0, val);

	/* De-assert reset */
	val = RREG32_SMC(ixSMC_SYSCON_RESET_CNTL);
	val = REG_SET_FIELD(val, SMC_SYSCON_RESET_CNTL, rst_reg, 0);
	WREG32_SMC(ixSMC_SYSCON_RESET_CNTL, val);

	/* Wait for firmware to initialize */
	for (i = 0; i < adev->usec_timeout; i++) {
		val = RREG32_SMC(ixFIRMWARE_FLAGS);
		if (REG_GET_FIELD(val, FIRMWARE_FLAGS, INTERRUPTS_ENABLED))
			break;
		udelay(1);
	}

	if (i == adev->usec_timeout) {
		DRM_ERROR("Timeout for SMC firmware initialization\n");
		return -EINVAL;
	}

	return 0;
}

int tonga_smu_start(struct amdgpu_device *adev)
{
	int result;
	uint32_t val;

	if (!tonga_is_smc_ram_running(adev)) {
		val = RREG32_SMC(ixSMU_FIRMWARE);
		if (!REG_GET_FIELD(val, SMU_FIRMWARE, SMU_MODE)) {
			result = tonga_smu_start_in_non_protection_mode(adev);
			if (result)
				return result;
		} else {
			result = tonga_smu_start_in_protection_mode(adev);
			if (result)
				return result;
		}
	}

	return tonga_smu_request_load_fw(adev);
}

static const struct amdgpu_smumgr_funcs tonga_smumgr_funcs = {
	.check_fw_load_finish = tonga_smu_check_fw_load_finish,
	.request_smu_load_fw = NULL,
	.request_smu_specific_fw = NULL,
};

int tonga_smu_init(struct amdgpu_device *adev)
{
	struct tonga_smu_private_data *private;
	uint32_t image_size = ((sizeof(struct SMU_DRAMData_TOC) / 4096) + 1) * 4096;
	uint32_t smu_internal_buffer_size = 200*4096;
	struct amdgpu_bo **toc_buf = &adev->smu.toc_buf;
	struct amdgpu_bo **smu_buf = &adev->smu.smu_buf;
	uint64_t mc_addr;
	void *toc_buf_ptr;
	void *smu_buf_ptr;
	int ret;

	private = kzalloc(sizeof(struct tonga_smu_private_data), GFP_KERNEL);
	if (NULL == private)
		return -ENOMEM;

	/* allocate firmware buffers */
	if (adev->firmware.smu_load)
		amdgpu_ucode_init_bo(adev);

	adev->smu.priv = private;
	adev->smu.fw_flags = 0;

	/* Allocate FW image data structure and header buffer */
	ret = amdgpu_bo_create(adev, image_size, PAGE_SIZE,
			       true, AMDGPU_GEM_DOMAIN_VRAM,
			       AMDGPU_GEM_CREATE_CPU_ACCESS_REQUIRED,
<<<<<<< HEAD
			       NULL, toc_buf);
=======
			       NULL, NULL, toc_buf);
>>>>>>> 9f30a04d
	if (ret) {
		DRM_ERROR("Failed to allocate memory for TOC buffer\n");
		return -ENOMEM;
	}

	/* Allocate buffer for SMU internal buffer */
	ret = amdgpu_bo_create(adev, smu_internal_buffer_size, PAGE_SIZE,
			       true, AMDGPU_GEM_DOMAIN_VRAM,
			       AMDGPU_GEM_CREATE_CPU_ACCESS_REQUIRED,
<<<<<<< HEAD
			       NULL, smu_buf);
=======
			       NULL, NULL, smu_buf);
>>>>>>> 9f30a04d
	if (ret) {
		DRM_ERROR("Failed to allocate memory for SMU internal buffer\n");
		return -ENOMEM;
	}

	/* Retrieve GPU address for header buffer and internal buffer */
	ret = amdgpu_bo_reserve(adev->smu.toc_buf, false);
	if (ret) {
		amdgpu_bo_unref(&adev->smu.toc_buf);
		DRM_ERROR("Failed to reserve the TOC buffer\n");
		return -EINVAL;
	}

	ret = amdgpu_bo_pin(adev->smu.toc_buf, AMDGPU_GEM_DOMAIN_VRAM, &mc_addr);
	if (ret) {
		amdgpu_bo_unreserve(adev->smu.toc_buf);
		amdgpu_bo_unref(&adev->smu.toc_buf);
		DRM_ERROR("Failed to pin the TOC buffer\n");
		return -EINVAL;
	}

	ret = amdgpu_bo_kmap(*toc_buf, &toc_buf_ptr);
	if (ret) {
		amdgpu_bo_unreserve(adev->smu.toc_buf);
		amdgpu_bo_unref(&adev->smu.toc_buf);
		DRM_ERROR("Failed to map the TOC buffer\n");
		return -EINVAL;
	}

	amdgpu_bo_unreserve(adev->smu.toc_buf);
	private->header_addr_low = lower_32_bits(mc_addr);
	private->header_addr_high = upper_32_bits(mc_addr);
	private->header = toc_buf_ptr;

	ret = amdgpu_bo_reserve(adev->smu.smu_buf, false);
	if (ret) {
		amdgpu_bo_unref(&adev->smu.smu_buf);
		amdgpu_bo_unref(&adev->smu.toc_buf);
		DRM_ERROR("Failed to reserve the SMU internal buffer\n");
		return -EINVAL;
	}

	ret = amdgpu_bo_pin(adev->smu.smu_buf, AMDGPU_GEM_DOMAIN_VRAM, &mc_addr);
	if (ret) {
		amdgpu_bo_unreserve(adev->smu.smu_buf);
		amdgpu_bo_unref(&adev->smu.smu_buf);
		amdgpu_bo_unref(&adev->smu.toc_buf);
		DRM_ERROR("Failed to pin the SMU internal buffer\n");
		return -EINVAL;
	}

	ret = amdgpu_bo_kmap(*smu_buf, &smu_buf_ptr);
	if (ret) {
		amdgpu_bo_unreserve(adev->smu.smu_buf);
		amdgpu_bo_unref(&adev->smu.smu_buf);
		amdgpu_bo_unref(&adev->smu.toc_buf);
		DRM_ERROR("Failed to map the SMU internal buffer\n");
		return -EINVAL;
	}

	amdgpu_bo_unreserve(adev->smu.smu_buf);
	private->smu_buffer_addr_low = lower_32_bits(mc_addr);
	private->smu_buffer_addr_high = upper_32_bits(mc_addr);

	adev->smu.smumgr_funcs = &tonga_smumgr_funcs;

	return 0;
}

int tonga_smu_fini(struct amdgpu_device *adev)
{
	amdgpu_bo_unref(&adev->smu.toc_buf);
	amdgpu_bo_unref(&adev->smu.smu_buf);
	kfree(adev->smu.priv);
	adev->smu.priv = NULL;
	if (adev->firmware.fw_buf)
		amdgpu_ucode_fini_bo(adev);

	return 0;
}<|MERGE_RESOLUTION|>--- conflicted
+++ resolved
@@ -763,11 +763,7 @@
 	ret = amdgpu_bo_create(adev, image_size, PAGE_SIZE,
 			       true, AMDGPU_GEM_DOMAIN_VRAM,
 			       AMDGPU_GEM_CREATE_CPU_ACCESS_REQUIRED,
-<<<<<<< HEAD
-			       NULL, toc_buf);
-=======
 			       NULL, NULL, toc_buf);
->>>>>>> 9f30a04d
 	if (ret) {
 		DRM_ERROR("Failed to allocate memory for TOC buffer\n");
 		return -ENOMEM;
@@ -777,11 +773,7 @@
 	ret = amdgpu_bo_create(adev, smu_internal_buffer_size, PAGE_SIZE,
 			       true, AMDGPU_GEM_DOMAIN_VRAM,
 			       AMDGPU_GEM_CREATE_CPU_ACCESS_REQUIRED,
-<<<<<<< HEAD
-			       NULL, smu_buf);
-=======
 			       NULL, NULL, smu_buf);
->>>>>>> 9f30a04d
 	if (ret) {
 		DRM_ERROR("Failed to allocate memory for SMU internal buffer\n");
 		return -ENOMEM;
