--- conflicted
+++ resolved
@@ -798,11 +798,7 @@
 	struct wil6210_priv *wil = wiphy_to_wil(wiphy);
 
 	mutex_lock(&wil->mutex);
-<<<<<<< HEAD
-	wil6210_disconnect(wil, params->mac, false);
-=======
 	wil6210_disconnect(wil, params->mac, params->reason_code, false);
->>>>>>> 81c41260
 	mutex_unlock(&wil->mutex);
 
 	return 0;
