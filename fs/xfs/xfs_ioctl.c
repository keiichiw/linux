// SPDX-License-Identifier: GPL-2.0
/*
 * Copyright (c) 2000-2005 Silicon Graphics, Inc.
 * All Rights Reserved.
 */
#include "xfs.h"
#include "xfs_fs.h"
#include "xfs_shared.h"
#include "xfs_format.h"
#include "xfs_log_format.h"
#include "xfs_trans_resv.h"
#include "xfs_mount.h"
#include "xfs_inode.h"
#include "xfs_rtalloc.h"
#include "xfs_iwalk.h"
#include "xfs_itable.h"
#include "xfs_error.h"
#include "xfs_attr.h"
#include "xfs_bmap.h"
#include "xfs_bmap_util.h"
#include "xfs_fsops.h"
#include "xfs_discard.h"
#include "xfs_quota.h"
#include "xfs_export.h"
#include "xfs_trace.h"
#include "xfs_icache.h"
#include "xfs_trans.h"
#include "xfs_acl.h"
#include "xfs_btree.h"
#include <linux/fsmap.h>
#include "xfs_fsmap.h"
#include "scrub/xfs_scrub.h"
#include "xfs_sb.h"
#include "xfs_ag.h"
#include "xfs_health.h"
#include "xfs_reflink.h"
#include "xfs_ioctl.h"
#include "xfs_da_format.h"
#include "xfs_da_btree.h"

#include <linux/mount.h>
#include <linux/namei.h>

/*
 * xfs_find_handle maps from userspace xfs_fsop_handlereq structure to
 * a file or fs handle.
 *
 * XFS_IOC_PATH_TO_FSHANDLE
 *    returns fs handle for a mount point or path within that mount point
 * XFS_IOC_FD_TO_HANDLE
 *    returns full handle for a FD opened in user space
 * XFS_IOC_PATH_TO_HANDLE
 *    returns full handle for a path
 */
int
xfs_find_handle(
	unsigned int		cmd,
	xfs_fsop_handlereq_t	*hreq)
{
	int			hsize;
	xfs_handle_t		handle;
	struct inode		*inode;
	struct fd		f = {NULL};
	struct path		path;
	int			error;
	struct xfs_inode	*ip;

	if (cmd == XFS_IOC_FD_TO_HANDLE) {
		f = fdget(hreq->fd);
		if (!f.file)
			return -EBADF;
		inode = file_inode(f.file);
	} else {
		error = user_path_at(AT_FDCWD, hreq->path, 0, &path);
		if (error)
			return error;
		inode = d_inode(path.dentry);
	}
	ip = XFS_I(inode);

	/*
	 * We can only generate handles for inodes residing on a XFS filesystem,
	 * and only for regular files, directories or symbolic links.
	 */
	error = -EINVAL;
	if (inode->i_sb->s_magic != XFS_SB_MAGIC)
		goto out_put;

	error = -EBADF;
	if (!S_ISREG(inode->i_mode) &&
	    !S_ISDIR(inode->i_mode) &&
	    !S_ISLNK(inode->i_mode))
		goto out_put;


	memcpy(&handle.ha_fsid, ip->i_mount->m_fixedfsid, sizeof(xfs_fsid_t));

	if (cmd == XFS_IOC_PATH_TO_FSHANDLE) {
		/*
		 * This handle only contains an fsid, zero the rest.
		 */
		memset(&handle.ha_fid, 0, sizeof(handle.ha_fid));
		hsize = sizeof(xfs_fsid_t);
	} else {
		handle.ha_fid.fid_len = sizeof(xfs_fid_t) -
					sizeof(handle.ha_fid.fid_len);
		handle.ha_fid.fid_pad = 0;
		handle.ha_fid.fid_gen = inode->i_generation;
		handle.ha_fid.fid_ino = ip->i_ino;
		hsize = sizeof(xfs_handle_t);
	}

	error = -EFAULT;
	if (copy_to_user(hreq->ohandle, &handle, hsize) ||
	    copy_to_user(hreq->ohandlen, &hsize, sizeof(__s32)))
		goto out_put;

	error = 0;

 out_put:
	if (cmd == XFS_IOC_FD_TO_HANDLE)
		fdput(f);
	else
		path_put(&path);
	return error;
}

/*
 * No need to do permission checks on the various pathname components
 * as the handle operations are privileged.
 */
STATIC int
xfs_handle_acceptable(
	void			*context,
	struct dentry		*dentry)
{
	return 1;
}

/*
 * Convert userspace handle data into a dentry.
 */
struct dentry *
xfs_handle_to_dentry(
	struct file		*parfilp,
	void __user		*uhandle,
	u32			hlen)
{
	xfs_handle_t		handle;
	struct xfs_fid64	fid;

	/*
	 * Only allow handle opens under a directory.
	 */
	if (!S_ISDIR(file_inode(parfilp)->i_mode))
		return ERR_PTR(-ENOTDIR);

	if (hlen != sizeof(xfs_handle_t))
		return ERR_PTR(-EINVAL);
	if (copy_from_user(&handle, uhandle, hlen))
		return ERR_PTR(-EFAULT);
	if (handle.ha_fid.fid_len !=
	    sizeof(handle.ha_fid) - sizeof(handle.ha_fid.fid_len))
		return ERR_PTR(-EINVAL);

	memset(&fid, 0, sizeof(struct fid));
	fid.ino = handle.ha_fid.fid_ino;
	fid.gen = handle.ha_fid.fid_gen;

	return exportfs_decode_fh(parfilp->f_path.mnt, (struct fid *)&fid, 3,
			FILEID_INO32_GEN | XFS_FILEID_TYPE_64FLAG,
			xfs_handle_acceptable, NULL);
}

STATIC struct dentry *
xfs_handlereq_to_dentry(
	struct file		*parfilp,
	xfs_fsop_handlereq_t	*hreq)
{
	return xfs_handle_to_dentry(parfilp, hreq->ihandle, hreq->ihandlen);
}

int
xfs_open_by_handle(
	struct file		*parfilp,
	xfs_fsop_handlereq_t	*hreq)
{
	const struct cred	*cred = current_cred();
	int			error;
	int			fd;
	int			permflag;
	struct file		*filp;
	struct inode		*inode;
	struct dentry		*dentry;
	fmode_t			fmode;
	struct path		path;

	if (!capable(CAP_SYS_ADMIN))
		return -EPERM;

	dentry = xfs_handlereq_to_dentry(parfilp, hreq);
	if (IS_ERR(dentry))
		return PTR_ERR(dentry);
	inode = d_inode(dentry);

	/* Restrict xfs_open_by_handle to directories & regular files. */
	if (!(S_ISREG(inode->i_mode) || S_ISDIR(inode->i_mode))) {
		error = -EPERM;
		goto out_dput;
	}

#if BITS_PER_LONG != 32
	hreq->oflags |= O_LARGEFILE;
#endif

	permflag = hreq->oflags;
	fmode = OPEN_FMODE(permflag);
	if ((!(permflag & O_APPEND) || (permflag & O_TRUNC)) &&
	    (fmode & FMODE_WRITE) && IS_APPEND(inode)) {
		error = -EPERM;
		goto out_dput;
	}

	if ((fmode & FMODE_WRITE) && IS_IMMUTABLE(inode)) {
		error = -EPERM;
		goto out_dput;
	}

	/* Can't write directories. */
	if (S_ISDIR(inode->i_mode) && (fmode & FMODE_WRITE)) {
		error = -EISDIR;
		goto out_dput;
	}

	fd = get_unused_fd_flags(0);
	if (fd < 0) {
		error = fd;
		goto out_dput;
	}

	path.mnt = parfilp->f_path.mnt;
	path.dentry = dentry;
	filp = dentry_open(&path, hreq->oflags, cred);
	dput(dentry);
	if (IS_ERR(filp)) {
		put_unused_fd(fd);
		return PTR_ERR(filp);
	}

	if (S_ISREG(inode->i_mode)) {
		filp->f_flags |= O_NOATIME;
		filp->f_mode |= FMODE_NOCMTIME;
	}

	fd_install(fd, filp);
	return fd;

 out_dput:
	dput(dentry);
	return error;
}

int
xfs_readlink_by_handle(
	struct file		*parfilp,
	xfs_fsop_handlereq_t	*hreq)
{
	struct dentry		*dentry;
	__u32			olen;
	int			error;

	if (!capable(CAP_SYS_ADMIN))
		return -EPERM;

	dentry = xfs_handlereq_to_dentry(parfilp, hreq);
	if (IS_ERR(dentry))
		return PTR_ERR(dentry);

	/* Restrict this handle operation to symlinks only. */
	if (!d_is_symlink(dentry)) {
		error = -EINVAL;
		goto out_dput;
	}

	if (copy_from_user(&olen, hreq->ohandlen, sizeof(__u32))) {
		error = -EFAULT;
		goto out_dput;
	}

	error = vfs_readlink(dentry, hreq->ohandle, olen);

 out_dput:
	dput(dentry);
	return error;
}

/*
 * Format an attribute and copy it out to the user's buffer.
 * Take care to check values and protect against them changing later,
 * we may be reading them directly out of a user buffer.
 */
static void
xfs_ioc_attr_put_listent(
	struct xfs_attr_list_context *context,
	int			flags,
	unsigned char		*name,
	int			namelen,
	int			valuelen)
{
	struct xfs_attrlist	*alist = context->buffer;
	struct xfs_attrlist_ent	*aep;
	int			arraytop;

	ASSERT(!context->seen_enough);
	ASSERT(context->count >= 0);
	ASSERT(context->count < (ATTR_MAX_VALUELEN/8));
	ASSERT(context->firstu >= sizeof(*alist));
	ASSERT(context->firstu <= context->bufsize);

	/*
	 * Only list entries in the right namespace.
	 */
	if (context->attr_filter != (flags & XFS_ATTR_NSP_ONDISK_MASK))
		return;

	arraytop = sizeof(*alist) +
			context->count * sizeof(alist->al_offset[0]);

	/* decrement by the actual bytes used by the attr */
	context->firstu -= round_up(offsetof(struct xfs_attrlist_ent, a_name) +
			namelen + 1, sizeof(uint32_t));
	if (context->firstu < arraytop) {
		trace_xfs_attr_list_full(context);
		alist->al_more = 1;
		context->seen_enough = 1;
		return;
	}

	aep = context->buffer + context->firstu;
	aep->a_valuelen = valuelen;
	memcpy(aep->a_name, name, namelen);
	aep->a_name[namelen] = 0;
	alist->al_offset[context->count++] = context->firstu;
	alist->al_count = context->count;
	trace_xfs_attr_list_add(context);
}

static unsigned int
xfs_attr_filter(
	u32			ioc_flags)
{
	if (ioc_flags & XFS_IOC_ATTR_ROOT)
		return XFS_ATTR_ROOT;
	if (ioc_flags & XFS_IOC_ATTR_SECURE)
		return XFS_ATTR_SECURE;
	return 0;
}

static unsigned int
xfs_attr_flags(
	u32			ioc_flags)
{
	if (ioc_flags & XFS_IOC_ATTR_CREATE)
		return XATTR_CREATE;
	if (ioc_flags & XFS_IOC_ATTR_REPLACE)
		return XATTR_REPLACE;
	return 0;
}

int
xfs_ioc_attr_list(
	struct xfs_inode		*dp,
	void __user			*ubuf,
	int				bufsize,
	int				flags,
	struct xfs_attrlist_cursor __user *ucursor)
{
	struct xfs_attr_list_context	context = { };
	struct xfs_attrlist		*alist;
	void				*buffer;
	int				error;

	if (bufsize < sizeof(struct xfs_attrlist) ||
	    bufsize > XFS_XATTR_LIST_MAX)
		return -EINVAL;

	/*
	 * Reject flags, only allow namespaces.
	 */
	if (flags & ~(XFS_IOC_ATTR_ROOT | XFS_IOC_ATTR_SECURE))
		return -EINVAL;
	if (flags == (XFS_IOC_ATTR_ROOT | XFS_IOC_ATTR_SECURE))
		return -EINVAL;

	/*
	 * Validate the cursor.
	 */
	if (copy_from_user(&context.cursor, ucursor, sizeof(context.cursor)))
		return -EFAULT;
	if (context.cursor.pad1 || context.cursor.pad2)
		return -EINVAL;
	if (!context.cursor.initted &&
	    (context.cursor.hashval || context.cursor.blkno ||
	     context.cursor.offset))
		return -EINVAL;

	buffer = kvzalloc(bufsize, GFP_KERNEL);
	if (!buffer)
		return -ENOMEM;

	/*
	 * Initialize the output buffer.
	 */
	context.dp = dp;
	context.resynch = 1;
	context.attr_filter = xfs_attr_filter(flags);
	context.buffer = buffer;
	context.bufsize = round_down(bufsize, sizeof(uint32_t));
	context.firstu = context.bufsize;
	context.put_listent = xfs_ioc_attr_put_listent;

	alist = context.buffer;
	alist->al_count = 0;
	alist->al_more = 0;
	alist->al_offset[0] = context.bufsize;

	error = xfs_attr_list(&context);
	if (error)
		goto out_free;

	if (copy_to_user(ubuf, buffer, bufsize) ||
	    copy_to_user(ucursor, &context.cursor, sizeof(context.cursor)))
		error = -EFAULT;
out_free:
	kmem_free(buffer);
	return error;
}

STATIC int
xfs_attrlist_by_handle(
	struct file		*parfilp,
	struct xfs_fsop_attrlist_handlereq __user *p)
{
	struct xfs_fsop_attrlist_handlereq al_hreq;
	struct dentry		*dentry;
	int			error = -ENOMEM;

	if (!capable(CAP_SYS_ADMIN))
		return -EPERM;
	if (copy_from_user(&al_hreq, p, sizeof(al_hreq)))
		return -EFAULT;

	dentry = xfs_handlereq_to_dentry(parfilp, &al_hreq.hreq);
	if (IS_ERR(dentry))
		return PTR_ERR(dentry);

	error = xfs_ioc_attr_list(XFS_I(d_inode(dentry)), al_hreq.buffer,
				  al_hreq.buflen, al_hreq.flags, &p->pos);
	dput(dentry);
	return error;
}

static int
xfs_attrmulti_attr_get(
	struct inode		*inode,
	unsigned char		*name,
	unsigned char		__user *ubuf,
	uint32_t		*len,
	uint32_t		flags)
{
	struct xfs_da_args	args = {
		.dp		= XFS_I(inode),
		.attr_filter	= xfs_attr_filter(flags),
		.attr_flags	= xfs_attr_flags(flags),
		.name		= name,
		.namelen	= strlen(name),
		.valuelen	= *len,
	};
	int			error;

	if (*len > XFS_XATTR_SIZE_MAX)
		return -EINVAL;

	error = xfs_attr_get(&args);
	if (error)
		goto out_kfree;

	*len = args.valuelen;
	if (copy_to_user(ubuf, args.value, args.valuelen))
		error = -EFAULT;

out_kfree:
	kmem_free(args.value);
	return error;
}

static int
xfs_attrmulti_attr_set(
	struct inode		*inode,
	unsigned char		*name,
	const unsigned char	__user *ubuf,
	uint32_t		len,
	uint32_t		flags)
{
	struct xfs_da_args	args = {
		.dp		= XFS_I(inode),
		.attr_filter	= xfs_attr_filter(flags),
		.attr_flags	= xfs_attr_flags(flags),
		.name		= name,
		.namelen	= strlen(name),
	};
	int			error;

	if (IS_IMMUTABLE(inode) || IS_APPEND(inode))
		return -EPERM;

	if (ubuf) {
		if (len > XFS_XATTR_SIZE_MAX)
			return -EINVAL;
		args.value = memdup_user(ubuf, len);
		if (IS_ERR(args.value))
			return PTR_ERR(args.value);
		args.valuelen = len;
	}

	error = xfs_attr_set(&args);
	if (!error && (flags & XFS_IOC_ATTR_ROOT))
		xfs_forget_acl(inode, name);
	kfree(args.value);
	return error;
}

int
xfs_ioc_attrmulti_one(
	struct file		*parfilp,
	struct inode		*inode,
	uint32_t		opcode,
	void __user		*uname,
	void __user		*value,
	uint32_t		*len,
	uint32_t		flags)
{
	unsigned char		*name;
	int			error;

	if ((flags & XFS_IOC_ATTR_ROOT) && (flags & XFS_IOC_ATTR_SECURE))
		return -EINVAL;

	name = strndup_user(uname, MAXNAMELEN);
	if (IS_ERR(name))
		return PTR_ERR(name);

	switch (opcode) {
	case ATTR_OP_GET:
		error = xfs_attrmulti_attr_get(inode, name, value, len, flags);
		break;
	case ATTR_OP_REMOVE:
		value = NULL;
		*len = 0;
		/* fall through */
	case ATTR_OP_SET:
		error = mnt_want_write_file(parfilp);
		if (error)
			break;
		error = xfs_attrmulti_attr_set(inode, name, value, *len, flags);
		mnt_drop_write_file(parfilp);
		break;
	default:
		error = -EINVAL;
		break;
	}

	kfree(name);
	return error;
}

STATIC int
xfs_attrmulti_by_handle(
	struct file		*parfilp,
	void			__user *arg)
{
	int			error;
	xfs_attr_multiop_t	*ops;
	xfs_fsop_attrmulti_handlereq_t am_hreq;
	struct dentry		*dentry;
	unsigned int		i, size;

	if (!capable(CAP_SYS_ADMIN))
		return -EPERM;
	if (copy_from_user(&am_hreq, arg, sizeof(xfs_fsop_attrmulti_handlereq_t)))
		return -EFAULT;

	/* overflow check */
	if (am_hreq.opcount >= INT_MAX / sizeof(xfs_attr_multiop_t))
		return -E2BIG;

	dentry = xfs_handlereq_to_dentry(parfilp, &am_hreq.hreq);
	if (IS_ERR(dentry))
		return PTR_ERR(dentry);

	error = -E2BIG;
	size = am_hreq.opcount * sizeof(xfs_attr_multiop_t);
	if (!size || size > 16 * PAGE_SIZE)
		goto out_dput;

	ops = memdup_user(am_hreq.ops, size);
	if (IS_ERR(ops)) {
		error = PTR_ERR(ops);
		goto out_dput;
	}

	error = 0;
	for (i = 0; i < am_hreq.opcount; i++) {
		ops[i].am_error = xfs_ioc_attrmulti_one(parfilp,
				d_inode(dentry), ops[i].am_opcode,
				ops[i].am_attrname, ops[i].am_attrvalue,
				&ops[i].am_length, ops[i].am_flags);
	}

	if (copy_to_user(am_hreq.ops, ops, size))
		error = -EFAULT;

	kfree(ops);
 out_dput:
	dput(dentry);
	return error;
}

int
xfs_ioc_space(
	struct file		*filp,
	xfs_flock64_t		*bf)
{
	struct inode		*inode = file_inode(filp);
	struct xfs_inode	*ip = XFS_I(inode);
	struct iattr		iattr;
	enum xfs_prealloc_flags	flags = XFS_PREALLOC_CLEAR;
	uint			iolock = XFS_IOLOCK_EXCL | XFS_MMAPLOCK_EXCL;
	int			error;

	if (inode->i_flags & (S_IMMUTABLE|S_APPEND))
		return -EPERM;

	if (!(filp->f_mode & FMODE_WRITE))
		return -EBADF;

	if (!S_ISREG(inode->i_mode))
		return -EINVAL;

	if (xfs_is_always_cow_inode(ip))
		return -EOPNOTSUPP;

	if (filp->f_flags & O_DSYNC)
		flags |= XFS_PREALLOC_SYNC;
	if (filp->f_mode & FMODE_NOCMTIME)
		flags |= XFS_PREALLOC_INVISIBLE;

	error = mnt_want_write_file(filp);
	if (error)
		return error;

	xfs_ilock(ip, iolock);
	error = xfs_break_layouts(inode, &iolock, BREAK_UNMAP);
	if (error)
		goto out_unlock;
	inode_dio_wait(inode);

	switch (bf->l_whence) {
	case 0: /*SEEK_SET*/
		break;
	case 1: /*SEEK_CUR*/
		bf->l_start += filp->f_pos;
		break;
	case 2: /*SEEK_END*/
		bf->l_start += XFS_ISIZE(ip);
		break;
	default:
		error = -EINVAL;
		goto out_unlock;
	}

	if (bf->l_start < 0 || bf->l_start > inode->i_sb->s_maxbytes) {
		error = -EINVAL;
		goto out_unlock;
	}

	if (bf->l_start > XFS_ISIZE(ip)) {
		error = xfs_alloc_file_space(ip, XFS_ISIZE(ip),
				bf->l_start - XFS_ISIZE(ip), 0);
		if (error)
			goto out_unlock;
	}

	iattr.ia_valid = ATTR_SIZE;
	iattr.ia_size = bf->l_start;
	error = xfs_vn_setattr_size(file_mnt_user_ns(filp), file_dentry(filp),
				    &iattr);
	if (error)
		goto out_unlock;

	error = xfs_update_prealloc_flags(ip, flags);

out_unlock:
	xfs_iunlock(ip, iolock);
	mnt_drop_write_file(filp);
	return error;
}

/* Return 0 on success or positive error */
int
xfs_fsbulkstat_one_fmt(
	struct xfs_ibulk		*breq,
	const struct xfs_bulkstat	*bstat)
{
	struct xfs_bstat		bs1;

	xfs_bulkstat_to_bstat(breq->mp, &bs1, bstat);
	if (copy_to_user(breq->ubuffer, &bs1, sizeof(bs1)))
		return -EFAULT;
	return xfs_ibulk_advance(breq, sizeof(struct xfs_bstat));
}

int
xfs_fsinumbers_fmt(
	struct xfs_ibulk		*breq,
	const struct xfs_inumbers	*igrp)
{
	struct xfs_inogrp		ig1;

	xfs_inumbers_to_inogrp(&ig1, igrp);
	if (copy_to_user(breq->ubuffer, &ig1, sizeof(struct xfs_inogrp)))
		return -EFAULT;
	return xfs_ibulk_advance(breq, sizeof(struct xfs_inogrp));
}

STATIC int
xfs_ioc_fsbulkstat(
	struct file		*file,
	unsigned int		cmd,
	void			__user *arg)
{
	struct xfs_mount	*mp = XFS_I(file_inode(file))->i_mount;
	struct xfs_fsop_bulkreq	bulkreq;
	struct xfs_ibulk	breq = {
		.mp		= mp,
		.mnt_userns	= file_mnt_user_ns(file),
		.ocount		= 0,
	};
	xfs_ino_t		lastino;
	int			error;

	/* done = 1 if there are more stats to get and if bulkstat */
	/* should be called again (unused here, but used in dmapi) */

	if (!capable(CAP_SYS_ADMIN))
		return -EPERM;

	if (XFS_FORCED_SHUTDOWN(mp))
		return -EIO;

	if (copy_from_user(&bulkreq, arg, sizeof(struct xfs_fsop_bulkreq)))
		return -EFAULT;

	if (copy_from_user(&lastino, bulkreq.lastip, sizeof(__s64)))
		return -EFAULT;

	if (bulkreq.icount <= 0)
		return -EINVAL;

	if (bulkreq.ubuffer == NULL)
		return -EINVAL;

	breq.ubuffer = bulkreq.ubuffer;
	breq.icount = bulkreq.icount;

	/*
	 * FSBULKSTAT_SINGLE expects that *lastip contains the inode number
	 * that we want to stat.  However, FSINUMBERS and FSBULKSTAT expect
	 * that *lastip contains either zero or the number of the last inode to
	 * be examined by the previous call and return results starting with
	 * the next inode after that.  The new bulk request back end functions
	 * take the inode to start with, so we have to compute the startino
	 * parameter from lastino to maintain correct function.  lastino == 0
	 * is a special case because it has traditionally meant "first inode
	 * in filesystem".
	 */
	if (cmd == XFS_IOC_FSINUMBERS) {
		breq.startino = lastino ? lastino + 1 : 0;
		error = xfs_inumbers(&breq, xfs_fsinumbers_fmt);
		lastino = breq.startino - 1;
	} else if (cmd == XFS_IOC_FSBULKSTAT_SINGLE) {
		breq.startino = lastino;
		breq.icount = 1;
		error = xfs_bulkstat_one(&breq, xfs_fsbulkstat_one_fmt);
	} else {	/* XFS_IOC_FSBULKSTAT */
		breq.startino = lastino ? lastino + 1 : 0;
		error = xfs_bulkstat(&breq, xfs_fsbulkstat_one_fmt);
		lastino = breq.startino - 1;
	}

	if (error)
		return error;

	if (bulkreq.lastip != NULL &&
	    copy_to_user(bulkreq.lastip, &lastino, sizeof(xfs_ino_t)))
		return -EFAULT;

	if (bulkreq.ocount != NULL &&
	    copy_to_user(bulkreq.ocount, &breq.ocount, sizeof(__s32)))
		return -EFAULT;

	return 0;
}

/* Return 0 on success or positive error */
static int
xfs_bulkstat_fmt(
	struct xfs_ibulk		*breq,
	const struct xfs_bulkstat	*bstat)
{
	if (copy_to_user(breq->ubuffer, bstat, sizeof(struct xfs_bulkstat)))
		return -EFAULT;
	return xfs_ibulk_advance(breq, sizeof(struct xfs_bulkstat));
}

/*
 * Check the incoming bulk request @hdr from userspace and initialize the
 * internal @breq bulk request appropriately.  Returns 0 if the bulk request
 * should proceed; -ECANCELED if there's nothing to do; or the usual
 * negative error code.
 */
static int
xfs_bulk_ireq_setup(
	struct xfs_mount	*mp,
	struct xfs_bulk_ireq	*hdr,
	struct xfs_ibulk	*breq,
	void __user		*ubuffer)
{
	if (hdr->icount == 0 ||
	    (hdr->flags & ~XFS_BULK_IREQ_FLAGS_ALL) ||
	    memchr_inv(hdr->reserved, 0, sizeof(hdr->reserved)))
		return -EINVAL;

	breq->startino = hdr->ino;
	breq->ubuffer = ubuffer;
	breq->icount = hdr->icount;
	breq->ocount = 0;
	breq->flags = 0;

	/*
	 * The @ino parameter is a special value, so we must look it up here.
	 * We're not allowed to have IREQ_AGNO, and we only return one inode
	 * worth of data.
	 */
	if (hdr->flags & XFS_BULK_IREQ_SPECIAL) {
		if (hdr->flags & XFS_BULK_IREQ_AGNO)
			return -EINVAL;

		switch (hdr->ino) {
		case XFS_BULK_IREQ_SPECIAL_ROOT:
			hdr->ino = mp->m_sb.sb_rootino;
			break;
		default:
			return -EINVAL;
		}
		breq->icount = 1;
	}

	/*
	 * The IREQ_AGNO flag means that we only want results from a given AG.
	 * If @hdr->ino is zero, we start iterating in that AG.  If @hdr->ino is
	 * beyond the specified AG then we return no results.
	 */
	if (hdr->flags & XFS_BULK_IREQ_AGNO) {
		if (hdr->agno >= mp->m_sb.sb_agcount)
			return -EINVAL;

		if (breq->startino == 0)
			breq->startino = XFS_AGINO_TO_INO(mp, hdr->agno, 0);
		else if (XFS_INO_TO_AGNO(mp, breq->startino) < hdr->agno)
			return -EINVAL;

		breq->flags |= XFS_IBULK_SAME_AG;

		/* Asking for an inode past the end of the AG?  We're done! */
		if (XFS_INO_TO_AGNO(mp, breq->startino) > hdr->agno)
			return -ECANCELED;
	} else if (hdr->agno)
		return -EINVAL;

	/* Asking for an inode past the end of the FS?  We're done! */
	if (XFS_INO_TO_AGNO(mp, breq->startino) >= mp->m_sb.sb_agcount)
		return -ECANCELED;

	return 0;
}

/*
 * Update the userspace bulk request @hdr to reflect the end state of the
 * internal bulk request @breq.
 */
static void
xfs_bulk_ireq_teardown(
	struct xfs_bulk_ireq	*hdr,
	struct xfs_ibulk	*breq)
{
	hdr->ino = breq->startino;
	hdr->ocount = breq->ocount;
}

/* Handle the v5 bulkstat ioctl. */
STATIC int
xfs_ioc_bulkstat(
	struct file			*file,
	unsigned int			cmd,
	struct xfs_bulkstat_req __user	*arg)
{
	struct xfs_mount		*mp = XFS_I(file_inode(file))->i_mount;
	struct xfs_bulk_ireq		hdr;
	struct xfs_ibulk		breq = {
		.mp			= mp,
		.mnt_userns		= file_mnt_user_ns(file),
	};
	int				error;

	if (!capable(CAP_SYS_ADMIN))
		return -EPERM;

	if (XFS_FORCED_SHUTDOWN(mp))
		return -EIO;

	if (copy_from_user(&hdr, &arg->hdr, sizeof(hdr)))
		return -EFAULT;

	error = xfs_bulk_ireq_setup(mp, &hdr, &breq, arg->bulkstat);
	if (error == -ECANCELED)
		goto out_teardown;
	if (error < 0)
		return error;

	error = xfs_bulkstat(&breq, xfs_bulkstat_fmt);
	if (error)
		return error;

out_teardown:
	xfs_bulk_ireq_teardown(&hdr, &breq);
	if (copy_to_user(&arg->hdr, &hdr, sizeof(hdr)))
		return -EFAULT;

	return 0;
}

STATIC int
xfs_inumbers_fmt(
	struct xfs_ibulk		*breq,
	const struct xfs_inumbers	*igrp)
{
	if (copy_to_user(breq->ubuffer, igrp, sizeof(struct xfs_inumbers)))
		return -EFAULT;
	return xfs_ibulk_advance(breq, sizeof(struct xfs_inumbers));
}

/* Handle the v5 inumbers ioctl. */
STATIC int
xfs_ioc_inumbers(
	struct xfs_mount		*mp,
	unsigned int			cmd,
	struct xfs_inumbers_req __user	*arg)
{
	struct xfs_bulk_ireq		hdr;
	struct xfs_ibulk		breq = {
		.mp			= mp,
	};
	int				error;

	if (!capable(CAP_SYS_ADMIN))
		return -EPERM;

	if (XFS_FORCED_SHUTDOWN(mp))
		return -EIO;

	if (copy_from_user(&hdr, &arg->hdr, sizeof(hdr)))
		return -EFAULT;

	error = xfs_bulk_ireq_setup(mp, &hdr, &breq, arg->inumbers);
	if (error == -ECANCELED)
		goto out_teardown;
	if (error < 0)
		return error;

	error = xfs_inumbers(&breq, xfs_inumbers_fmt);
	if (error)
		return error;

out_teardown:
	xfs_bulk_ireq_teardown(&hdr, &breq);
	if (copy_to_user(&arg->hdr, &hdr, sizeof(hdr)))
		return -EFAULT;

	return 0;
}

STATIC int
xfs_ioc_fsgeometry(
	struct xfs_mount	*mp,
	void			__user *arg,
	int			struct_version)
{
	struct xfs_fsop_geom	fsgeo;
	size_t			len;

	xfs_fs_geometry(&mp->m_sb, &fsgeo, struct_version);

	if (struct_version <= 3)
		len = sizeof(struct xfs_fsop_geom_v1);
	else if (struct_version == 4)
		len = sizeof(struct xfs_fsop_geom_v4);
	else {
		xfs_fsop_geom_health(mp, &fsgeo);
		len = sizeof(fsgeo);
	}

	if (copy_to_user(arg, &fsgeo, len))
		return -EFAULT;
	return 0;
}

STATIC int
xfs_ioc_ag_geometry(
	struct xfs_mount	*mp,
	void			__user *arg)
{
	struct xfs_ag_geometry	ageo;
	int			error;

	if (copy_from_user(&ageo, arg, sizeof(ageo)))
		return -EFAULT;
	if (ageo.ag_flags)
		return -EINVAL;
	if (memchr_inv(&ageo.ag_reserved, 0, sizeof(ageo.ag_reserved)))
		return -EINVAL;

	error = xfs_ag_get_geometry(mp, ageo.ag_number, &ageo);
	if (error)
		return error;

	if (copy_to_user(arg, &ageo, sizeof(ageo)))
		return -EFAULT;
	return 0;
}

/*
 * Linux extended inode flags interface.
 */

STATIC unsigned int
xfs_merge_ioc_xflags(
	unsigned int	flags,
	unsigned int	start)
{
	unsigned int	xflags = start;

	if (flags & FS_IMMUTABLE_FL)
		xflags |= FS_XFLAG_IMMUTABLE;
	else
		xflags &= ~FS_XFLAG_IMMUTABLE;
	if (flags & FS_APPEND_FL)
		xflags |= FS_XFLAG_APPEND;
	else
		xflags &= ~FS_XFLAG_APPEND;
	if (flags & FS_SYNC_FL)
		xflags |= FS_XFLAG_SYNC;
	else
		xflags &= ~FS_XFLAG_SYNC;
	if (flags & FS_NOATIME_FL)
		xflags |= FS_XFLAG_NOATIME;
	else
		xflags &= ~FS_XFLAG_NOATIME;
	if (flags & FS_NODUMP_FL)
		xflags |= FS_XFLAG_NODUMP;
	else
		xflags &= ~FS_XFLAG_NODUMP;
	if (flags & FS_DAX_FL)
		xflags |= FS_XFLAG_DAX;
	else
		xflags &= ~FS_XFLAG_DAX;

	return xflags;
}

STATIC unsigned int
xfs_di2lxflags(
	uint16_t	di_flags,
	uint64_t	di_flags2)
{
	unsigned int	flags = 0;

	if (di_flags & XFS_DIFLAG_IMMUTABLE)
		flags |= FS_IMMUTABLE_FL;
	if (di_flags & XFS_DIFLAG_APPEND)
		flags |= FS_APPEND_FL;
	if (di_flags & XFS_DIFLAG_SYNC)
		flags |= FS_SYNC_FL;
	if (di_flags & XFS_DIFLAG_NOATIME)
		flags |= FS_NOATIME_FL;
	if (di_flags & XFS_DIFLAG_NODUMP)
		flags |= FS_NODUMP_FL;
	if (di_flags2 & XFS_DIFLAG2_DAX) {
		flags |= FS_DAX_FL;
	}
	return flags;
}

static void
xfs_fill_fsxattr(
	struct xfs_inode	*ip,
	bool			attr,
	struct fsxattr		*fa)
{
	struct xfs_ifork	*ifp = attr ? ip->i_afp : &ip->i_df;

	simple_fill_fsxattr(fa, xfs_ip2xflags(ip));
	fa->fsx_extsize = ip->i_d.di_extsize << ip->i_mount->m_sb.sb_blocklog;
	fa->fsx_cowextsize = ip->i_d.di_cowextsize <<
			ip->i_mount->m_sb.sb_blocklog;
	fa->fsx_projid = ip->i_d.di_projid;
	if (ifp && (ifp->if_flags & XFS_IFEXTENTS))
		fa->fsx_nextents = xfs_iext_count(ifp);
	else
		fa->fsx_nextents = xfs_ifork_nextents(ifp);
}

STATIC int
xfs_ioc_fsgetxattr(
	xfs_inode_t		*ip,
	int			attr,
	void			__user *arg)
{
	struct fsxattr		fa;

	xfs_ilock(ip, XFS_ILOCK_SHARED);
	xfs_fill_fsxattr(ip, attr, &fa);
	xfs_iunlock(ip, XFS_ILOCK_SHARED);

	if (copy_to_user(arg, &fa, sizeof(fa)))
		return -EFAULT;
	return 0;
}

STATIC uint16_t
xfs_flags2diflags(
	struct xfs_inode	*ip,
	unsigned int		xflags)
{
	/* can't set PREALLOC this way, just preserve it */
	uint16_t		di_flags =
		(ip->i_d.di_flags & XFS_DIFLAG_PREALLOC);

	if (xflags & FS_XFLAG_IMMUTABLE)
		di_flags |= XFS_DIFLAG_IMMUTABLE;
	if (xflags & FS_XFLAG_APPEND)
		di_flags |= XFS_DIFLAG_APPEND;
	if (xflags & FS_XFLAG_SYNC)
		di_flags |= XFS_DIFLAG_SYNC;
	if (xflags & FS_XFLAG_NOATIME)
		di_flags |= XFS_DIFLAG_NOATIME;
	if (xflags & FS_XFLAG_NODUMP)
		di_flags |= XFS_DIFLAG_NODUMP;
	if (xflags & FS_XFLAG_NODEFRAG)
		di_flags |= XFS_DIFLAG_NODEFRAG;
	if (xflags & FS_XFLAG_FILESTREAM)
		di_flags |= XFS_DIFLAG_FILESTREAM;
	if (S_ISDIR(VFS_I(ip)->i_mode)) {
		if (xflags & FS_XFLAG_RTINHERIT)
			di_flags |= XFS_DIFLAG_RTINHERIT;
		if (xflags & FS_XFLAG_NOSYMLINKS)
			di_flags |= XFS_DIFLAG_NOSYMLINKS;
		if (xflags & FS_XFLAG_EXTSZINHERIT)
			di_flags |= XFS_DIFLAG_EXTSZINHERIT;
		if (xflags & FS_XFLAG_PROJINHERIT)
			di_flags |= XFS_DIFLAG_PROJINHERIT;
	} else if (S_ISREG(VFS_I(ip)->i_mode)) {
		if (xflags & FS_XFLAG_REALTIME)
			di_flags |= XFS_DIFLAG_REALTIME;
		if (xflags & FS_XFLAG_EXTSIZE)
			di_flags |= XFS_DIFLAG_EXTSIZE;
	}

	return di_flags;
}

STATIC uint64_t
xfs_flags2diflags2(
	struct xfs_inode	*ip,
	unsigned int		xflags)
{
	uint64_t		di_flags2 =
		(ip->i_d.di_flags2 & (XFS_DIFLAG2_REFLINK |
				      XFS_DIFLAG2_BIGTIME));

	if (xflags & FS_XFLAG_DAX)
		di_flags2 |= XFS_DIFLAG2_DAX;
	if (xflags & FS_XFLAG_COWEXTSIZE)
		di_flags2 |= XFS_DIFLAG2_COWEXTSIZE;

	return di_flags2;
}

static int
xfs_ioctl_setattr_xflags(
	struct xfs_trans	*tp,
	struct xfs_inode	*ip,
	struct fsxattr		*fa)
{
	struct xfs_mount	*mp = ip->i_mount;
	uint64_t		di_flags2;

	/* Can't change realtime flag if any extents are allocated. */
	if ((ip->i_df.if_nextents || ip->i_delayed_blks) &&
	    XFS_IS_REALTIME_INODE(ip) != (fa->fsx_xflags & FS_XFLAG_REALTIME))
		return -EINVAL;

	/* If realtime flag is set then must have realtime device */
	if (fa->fsx_xflags & FS_XFLAG_REALTIME) {
		if (mp->m_sb.sb_rblocks == 0 || mp->m_sb.sb_rextsize == 0 ||
		    (ip->i_d.di_extsize % mp->m_sb.sb_rextsize))
			return -EINVAL;
	}

	/* Clear reflink if we are actually able to set the rt flag. */
	if ((fa->fsx_xflags & FS_XFLAG_REALTIME) && xfs_is_reflink_inode(ip))
		ip->i_d.di_flags2 &= ~XFS_DIFLAG2_REFLINK;

	/* Don't allow us to set DAX mode for a reflinked file for now. */
	if ((fa->fsx_xflags & FS_XFLAG_DAX) && xfs_is_reflink_inode(ip))
		return -EINVAL;

	/* diflags2 only valid for v3 inodes. */
	di_flags2 = xfs_flags2diflags2(ip, fa->fsx_xflags);
	if (di_flags2 && !xfs_sb_version_has_v3inode(&mp->m_sb))
		return -EINVAL;

	ip->i_d.di_flags = xfs_flags2diflags(ip, fa->fsx_xflags);
	ip->i_d.di_flags2 = di_flags2;

	xfs_diflags_to_iflags(ip, false);
	xfs_trans_ichgtime(tp, ip, XFS_ICHGTIME_CHG);
	xfs_trans_log_inode(tp, ip, XFS_ILOG_CORE);
	XFS_STATS_INC(mp, xs_ig_attrchg);
	return 0;
}

static void
xfs_ioctl_setattr_prepare_dax(
	struct xfs_inode	*ip,
	struct fsxattr		*fa)
{
	struct xfs_mount	*mp = ip->i_mount;
	struct inode            *inode = VFS_I(ip);

	if (S_ISDIR(inode->i_mode))
		return;

	if ((mp->m_flags & XFS_MOUNT_DAX_ALWAYS) ||
	    (mp->m_flags & XFS_MOUNT_DAX_NEVER))
		return;

	if (((fa->fsx_xflags & FS_XFLAG_DAX) &&
	    !(ip->i_d.di_flags2 & XFS_DIFLAG2_DAX)) ||
	    (!(fa->fsx_xflags & FS_XFLAG_DAX) &&
	     (ip->i_d.di_flags2 & XFS_DIFLAG2_DAX)))
		d_mark_dontcache(inode);
}

/*
 * Set up the transaction structure for the setattr operation, checking that we
 * have permission to do so. On success, return a clean transaction and the
 * inode locked exclusively ready for further operation specific checks. On
 * failure, return an error without modifying or locking the inode.
 */
static struct xfs_trans *
xfs_ioctl_setattr_get_trans(
<<<<<<< HEAD
	struct xfs_inode	*ip,
	struct xfs_dquot	*pdqp)
=======
	struct file		*file)
>>>>>>> f69e8091
{
	struct xfs_inode	*ip = XFS_I(file_inode(file));
	struct xfs_mount	*mp = ip->i_mount;
	struct xfs_trans	*tp;
	int			error = -EROFS;

	if (mp->m_flags & XFS_MOUNT_RDONLY)
		goto out_error;
	error = -EIO;
	if (XFS_FORCED_SHUTDOWN(mp))
		goto out_error;

	error = xfs_trans_alloc_ichange(ip, NULL, NULL, pdqp,
			capable(CAP_FOWNER), &tp);
	if (error)
		goto out_error;

	/*
	 * CAP_FOWNER overrides the following restrictions:
	 *
	 * The user ID of the calling process must be equal to the file owner
	 * ID, except in cases where the CAP_FSETID capability is applicable.
	 */
	if (!inode_owner_or_capable(file_mnt_user_ns(file), VFS_I(ip))) {
		error = -EPERM;
		goto out_cancel;
	}

	if (mp->m_flags & XFS_MOUNT_WSYNC)
		xfs_trans_set_sync(tp);

	return tp;

out_cancel:
	xfs_trans_cancel(tp);
out_error:
	return ERR_PTR(error);
}

/*
 * extent size hint validation is somewhat cumbersome. Rules are:
 *
 * 1. extent size hint is only valid for directories and regular files
 * 2. FS_XFLAG_EXTSIZE is only valid for regular files
 * 3. FS_XFLAG_EXTSZINHERIT is only valid for directories.
 * 4. can only be changed on regular files if no extents are allocated
 * 5. can be changed on directories at any time
 * 6. extsize hint of 0 turns off hints, clears inode flags.
 * 7. Extent size must be a multiple of the appropriate block size.
 * 8. for non-realtime files, the extent size hint must be limited
 *    to half the AG size to avoid alignment extending the extent beyond the
 *    limits of the AG.
 *
 * Please keep this function in sync with xfs_scrub_inode_extsize.
 */
static int
xfs_ioctl_setattr_check_extsize(
	struct xfs_inode	*ip,
	struct fsxattr		*fa)
{
	struct xfs_mount	*mp = ip->i_mount;
	xfs_extlen_t		size;
	xfs_fsblock_t		extsize_fsb;

	if (S_ISREG(VFS_I(ip)->i_mode) && ip->i_df.if_nextents &&
	    ((ip->i_d.di_extsize << mp->m_sb.sb_blocklog) != fa->fsx_extsize))
		return -EINVAL;

	if (fa->fsx_extsize == 0)
		return 0;

	extsize_fsb = XFS_B_TO_FSB(mp, fa->fsx_extsize);
	if (extsize_fsb > MAXEXTLEN)
		return -EINVAL;

	if (XFS_IS_REALTIME_INODE(ip) ||
	    (fa->fsx_xflags & FS_XFLAG_REALTIME)) {
		size = mp->m_sb.sb_rextsize << mp->m_sb.sb_blocklog;
	} else {
		size = mp->m_sb.sb_blocksize;
		if (extsize_fsb > mp->m_sb.sb_agblocks / 2)
			return -EINVAL;
	}

	if (fa->fsx_extsize % size)
		return -EINVAL;

	return 0;
}

/*
 * CoW extent size hint validation rules are:
 *
 * 1. CoW extent size hint can only be set if reflink is enabled on the fs.
 *    The inode does not have to have any shared blocks, but it must be a v3.
 * 2. FS_XFLAG_COWEXTSIZE is only valid for directories and regular files;
 *    for a directory, the hint is propagated to new files.
 * 3. Can be changed on files & directories at any time.
 * 4. CoW extsize hint of 0 turns off hints, clears inode flags.
 * 5. Extent size must be a multiple of the appropriate block size.
 * 6. The extent size hint must be limited to half the AG size to avoid
 *    alignment extending the extent beyond the limits of the AG.
 *
 * Please keep this function in sync with xfs_scrub_inode_cowextsize.
 */
static int
xfs_ioctl_setattr_check_cowextsize(
	struct xfs_inode	*ip,
	struct fsxattr		*fa)
{
	struct xfs_mount	*mp = ip->i_mount;
	xfs_extlen_t		size;
	xfs_fsblock_t		cowextsize_fsb;

	if (!(fa->fsx_xflags & FS_XFLAG_COWEXTSIZE))
		return 0;

	if (!xfs_sb_version_hasreflink(&ip->i_mount->m_sb))
		return -EINVAL;

	if (fa->fsx_cowextsize == 0)
		return 0;

	cowextsize_fsb = XFS_B_TO_FSB(mp, fa->fsx_cowextsize);
	if (cowextsize_fsb > MAXEXTLEN)
		return -EINVAL;

	size = mp->m_sb.sb_blocksize;
	if (cowextsize_fsb > mp->m_sb.sb_agblocks / 2)
		return -EINVAL;

	if (fa->fsx_cowextsize % size)
		return -EINVAL;

	return 0;
}

static int
xfs_ioctl_setattr_check_projid(
	struct xfs_inode	*ip,
	struct fsxattr		*fa)
{
	/* Disallow 32bit project ids if projid32bit feature is not enabled. */
	if (fa->fsx_projid > (uint16_t)-1 &&
	    !xfs_sb_version_hasprojid32bit(&ip->i_mount->m_sb))
		return -EINVAL;
	return 0;
}

STATIC int
xfs_ioctl_setattr(
	struct file		*file,
	struct fsxattr		*fa)
{
	struct user_namespace	*mnt_userns = file_mnt_user_ns(file);
	struct xfs_inode	*ip = XFS_I(file_inode(file));
	struct fsxattr		old_fa;
	struct xfs_mount	*mp = ip->i_mount;
	struct xfs_trans	*tp;
	struct xfs_dquot	*pdqp = NULL;
	struct xfs_dquot	*olddquot = NULL;
	int			error;

	trace_xfs_ioctl_setattr(ip);

	error = xfs_ioctl_setattr_check_projid(ip, fa);
	if (error)
		return error;

	/*
	 * If disk quotas is on, we make sure that the dquots do exist on disk,
	 * before we start any other transactions. Trying to do this later
	 * is messy. We don't care to take a readlock to look at the ids
	 * in inode here, because we can't hold it across the trans_reserve.
	 * If the IDs do change before we take the ilock, we're covered
	 * because the i_*dquot fields will get updated anyway.
	 */
	if (XFS_IS_QUOTA_ON(mp)) {
		error = xfs_qm_vop_dqalloc(ip, VFS_I(ip)->i_uid,
				VFS_I(ip)->i_gid, fa->fsx_projid,
				XFS_QMOPT_PQUOTA, NULL, NULL, &pdqp);
		if (error)
			return error;
	}

	xfs_ioctl_setattr_prepare_dax(ip, fa);

<<<<<<< HEAD
	tp = xfs_ioctl_setattr_get_trans(ip, pdqp);
=======
	tp = xfs_ioctl_setattr_get_trans(file);
>>>>>>> f69e8091
	if (IS_ERR(tp)) {
		error = PTR_ERR(tp);
		goto error_free_dquots;
	}

	xfs_fill_fsxattr(ip, false, &old_fa);
	error = vfs_ioc_fssetxattr_check(VFS_I(ip), &old_fa, fa);
	if (error)
		goto error_trans_cancel;

	error = xfs_ioctl_setattr_check_extsize(ip, fa);
	if (error)
		goto error_trans_cancel;

	error = xfs_ioctl_setattr_check_cowextsize(ip, fa);
	if (error)
		goto error_trans_cancel;

	error = xfs_ioctl_setattr_xflags(tp, ip, fa);
	if (error)
		goto error_trans_cancel;

	/*
	 * Change file ownership.  Must be the owner or privileged.  CAP_FSETID
	 * overrides the following restrictions:
	 *
	 * The set-user-ID and set-group-ID bits of a file will be cleared upon
	 * successful return from chown()
	 */

	if ((VFS_I(ip)->i_mode & (S_ISUID|S_ISGID)) &&
	    !capable_wrt_inode_uidgid(mnt_userns, VFS_I(ip), CAP_FSETID))
		VFS_I(ip)->i_mode &= ~(S_ISUID|S_ISGID);

	/* Change the ownerships and register project quota modifications */
	if (ip->i_d.di_projid != fa->fsx_projid) {
		if (XFS_IS_QUOTA_RUNNING(mp) && XFS_IS_PQUOTA_ON(mp)) {
			olddquot = xfs_qm_vop_chown(tp, ip,
						&ip->i_pdquot, pdqp);
		}
		ip->i_d.di_projid = fa->fsx_projid;
	}

	/*
	 * Only set the extent size hint if we've already determined that the
	 * extent size hint should be set on the inode. If no extent size flags
	 * are set on the inode then unconditionally clear the extent size hint.
	 */
	if (ip->i_d.di_flags & (XFS_DIFLAG_EXTSIZE | XFS_DIFLAG_EXTSZINHERIT))
		ip->i_d.di_extsize = fa->fsx_extsize >> mp->m_sb.sb_blocklog;
	else
		ip->i_d.di_extsize = 0;
	if (xfs_sb_version_has_v3inode(&mp->m_sb) &&
	    (ip->i_d.di_flags2 & XFS_DIFLAG2_COWEXTSIZE))
		ip->i_d.di_cowextsize = fa->fsx_cowextsize >>
				mp->m_sb.sb_blocklog;
	else
		ip->i_d.di_cowextsize = 0;

	error = xfs_trans_commit(tp);

	/*
	 * Release any dquot(s) the inode had kept before chown.
	 */
	xfs_qm_dqrele(olddquot);
	xfs_qm_dqrele(pdqp);

	return error;

error_trans_cancel:
	xfs_trans_cancel(tp);
error_free_dquots:
	xfs_qm_dqrele(pdqp);
	return error;
}

STATIC int
xfs_ioc_fssetxattr(
	struct file		*filp,
	void			__user *arg)
{
	struct fsxattr		fa;
	int error;

	if (copy_from_user(&fa, arg, sizeof(fa)))
		return -EFAULT;

	error = mnt_want_write_file(filp);
	if (error)
		return error;
	error = xfs_ioctl_setattr(filp, &fa);
	mnt_drop_write_file(filp);
	return error;
}

STATIC int
xfs_ioc_getxflags(
	xfs_inode_t		*ip,
	void			__user *arg)
{
	unsigned int		flags;

	flags = xfs_di2lxflags(ip->i_d.di_flags, ip->i_d.di_flags2);
	if (copy_to_user(arg, &flags, sizeof(flags)))
		return -EFAULT;
	return 0;
}

STATIC int
xfs_ioc_setxflags(
	struct xfs_inode	*ip,
	struct file		*filp,
	void			__user *arg)
{
	struct xfs_trans	*tp;
	struct fsxattr		fa;
	struct fsxattr		old_fa;
	unsigned int		flags;
	int			error;

	if (copy_from_user(&flags, arg, sizeof(flags)))
		return -EFAULT;

	if (flags & ~(FS_IMMUTABLE_FL | FS_APPEND_FL | \
		      FS_NOATIME_FL | FS_NODUMP_FL | \
		      FS_SYNC_FL | FS_DAX_FL))
		return -EOPNOTSUPP;

	fa.fsx_xflags = xfs_merge_ioc_xflags(flags, xfs_ip2xflags(ip));

	error = mnt_want_write_file(filp);
	if (error)
		return error;

	xfs_ioctl_setattr_prepare_dax(ip, &fa);

<<<<<<< HEAD
	tp = xfs_ioctl_setattr_get_trans(ip, NULL);
=======
	tp = xfs_ioctl_setattr_get_trans(filp);
>>>>>>> f69e8091
	if (IS_ERR(tp)) {
		error = PTR_ERR(tp);
		goto out_drop_write;
	}

	xfs_fill_fsxattr(ip, false, &old_fa);
	error = vfs_ioc_fssetxattr_check(VFS_I(ip), &old_fa, &fa);
	if (error) {
		xfs_trans_cancel(tp);
		goto out_drop_write;
	}

	error = xfs_ioctl_setattr_xflags(tp, ip, &fa);
	if (error) {
		xfs_trans_cancel(tp);
		goto out_drop_write;
	}

	error = xfs_trans_commit(tp);
out_drop_write:
	mnt_drop_write_file(filp);
	return error;
}

static bool
xfs_getbmap_format(
	struct kgetbmap		*p,
	struct getbmapx __user	*u,
	size_t			recsize)
{
	if (put_user(p->bmv_offset, &u->bmv_offset) ||
	    put_user(p->bmv_block, &u->bmv_block) ||
	    put_user(p->bmv_length, &u->bmv_length) ||
	    put_user(0, &u->bmv_count) ||
	    put_user(0, &u->bmv_entries))
		return false;
	if (recsize < sizeof(struct getbmapx))
		return true;
	if (put_user(0, &u->bmv_iflags) ||
	    put_user(p->bmv_oflags, &u->bmv_oflags) ||
	    put_user(0, &u->bmv_unused1) ||
	    put_user(0, &u->bmv_unused2))
		return false;
	return true;
}

STATIC int
xfs_ioc_getbmap(
	struct file		*file,
	unsigned int		cmd,
	void			__user *arg)
{
	struct getbmapx		bmx = { 0 };
	struct kgetbmap		*buf;
	size_t			recsize;
	int			error, i;

	switch (cmd) {
	case XFS_IOC_GETBMAPA:
		bmx.bmv_iflags = BMV_IF_ATTRFORK;
		/*FALLTHRU*/
	case XFS_IOC_GETBMAP:
		if (file->f_mode & FMODE_NOCMTIME)
			bmx.bmv_iflags |= BMV_IF_NO_DMAPI_READ;
		/* struct getbmap is a strict subset of struct getbmapx. */
		recsize = sizeof(struct getbmap);
		break;
	case XFS_IOC_GETBMAPX:
		recsize = sizeof(struct getbmapx);
		break;
	default:
		return -EINVAL;
	}

	if (copy_from_user(&bmx, arg, recsize))
		return -EFAULT;

	if (bmx.bmv_count < 2)
		return -EINVAL;
	if (bmx.bmv_count > ULONG_MAX / recsize)
		return -ENOMEM;

	buf = kvzalloc(bmx.bmv_count * sizeof(*buf), GFP_KERNEL);
	if (!buf)
		return -ENOMEM;

	error = xfs_getbmap(XFS_I(file_inode(file)), &bmx, buf);
	if (error)
		goto out_free_buf;

	error = -EFAULT;
	if (copy_to_user(arg, &bmx, recsize))
		goto out_free_buf;
	arg += recsize;

	for (i = 0; i < bmx.bmv_entries; i++) {
		if (!xfs_getbmap_format(buf + i, arg, recsize))
			goto out_free_buf;
		arg += recsize;
	}

	error = 0;
out_free_buf:
	kmem_free(buf);
	return error;
}

STATIC int
xfs_ioc_getfsmap(
	struct xfs_inode	*ip,
	struct fsmap_head	__user *arg)
{
	struct xfs_fsmap_head	xhead = {0};
	struct fsmap_head	head;
	struct fsmap		*recs;
	unsigned int		count;
	__u32			last_flags = 0;
	bool			done = false;
	int			error;

	if (copy_from_user(&head, arg, sizeof(struct fsmap_head)))
		return -EFAULT;
	if (memchr_inv(head.fmh_reserved, 0, sizeof(head.fmh_reserved)) ||
	    memchr_inv(head.fmh_keys[0].fmr_reserved, 0,
		       sizeof(head.fmh_keys[0].fmr_reserved)) ||
	    memchr_inv(head.fmh_keys[1].fmr_reserved, 0,
		       sizeof(head.fmh_keys[1].fmr_reserved)))
		return -EINVAL;

	/*
	 * Use an internal memory buffer so that we don't have to copy fsmap
	 * data to userspace while holding locks.  Start by trying to allocate
	 * up to 128k for the buffer, but fall back to a single page if needed.
	 */
	count = min_t(unsigned int, head.fmh_count,
			131072 / sizeof(struct fsmap));
	recs = kvzalloc(count * sizeof(struct fsmap), GFP_KERNEL);
	if (!recs) {
		count = min_t(unsigned int, head.fmh_count,
				PAGE_SIZE / sizeof(struct fsmap));
		recs = kvzalloc(count * sizeof(struct fsmap), GFP_KERNEL);
		if (!recs)
			return -ENOMEM;
	}

	xhead.fmh_iflags = head.fmh_iflags;
	xfs_fsmap_to_internal(&xhead.fmh_keys[0], &head.fmh_keys[0]);
	xfs_fsmap_to_internal(&xhead.fmh_keys[1], &head.fmh_keys[1]);

	trace_xfs_getfsmap_low_key(ip->i_mount, &xhead.fmh_keys[0]);
	trace_xfs_getfsmap_high_key(ip->i_mount, &xhead.fmh_keys[1]);

	head.fmh_entries = 0;
	do {
		struct fsmap __user	*user_recs;
		struct fsmap		*last_rec;

		user_recs = &arg->fmh_recs[head.fmh_entries];
		xhead.fmh_entries = 0;
		xhead.fmh_count = min_t(unsigned int, count,
					head.fmh_count - head.fmh_entries);

		/* Run query, record how many entries we got. */
		error = xfs_getfsmap(ip->i_mount, &xhead, recs);
		switch (error) {
		case 0:
			/*
			 * There are no more records in the result set.  Copy
			 * whatever we got to userspace and break out.
			 */
			done = true;
			break;
		case -ECANCELED:
			/*
			 * The internal memory buffer is full.  Copy whatever
			 * records we got to userspace and go again if we have
			 * not yet filled the userspace buffer.
			 */
			error = 0;
			break;
		default:
			goto out_free;
		}
		head.fmh_entries += xhead.fmh_entries;
		head.fmh_oflags = xhead.fmh_oflags;

		/*
		 * If the caller wanted a record count or there aren't any
		 * new records to return, we're done.
		 */
		if (head.fmh_count == 0 || xhead.fmh_entries == 0)
			break;

		/* Copy all the records we got out to userspace. */
		if (copy_to_user(user_recs, recs,
				 xhead.fmh_entries * sizeof(struct fsmap))) {
			error = -EFAULT;
			goto out_free;
		}

		/* Remember the last record flags we copied to userspace. */
		last_rec = &recs[xhead.fmh_entries - 1];
		last_flags = last_rec->fmr_flags;

		/* Set up the low key for the next iteration. */
		xfs_fsmap_to_internal(&xhead.fmh_keys[0], last_rec);
		trace_xfs_getfsmap_low_key(ip->i_mount, &xhead.fmh_keys[0]);
	} while (!done && head.fmh_entries < head.fmh_count);

	/*
	 * If there are no more records in the query result set and we're not
	 * in counting mode, mark the last record returned with the LAST flag.
	 */
	if (done && head.fmh_count > 0 && head.fmh_entries > 0) {
		struct fsmap __user	*user_rec;

		last_flags |= FMR_OF_LAST;
		user_rec = &arg->fmh_recs[head.fmh_entries - 1];

		if (copy_to_user(&user_rec->fmr_flags, &last_flags,
					sizeof(last_flags))) {
			error = -EFAULT;
			goto out_free;
		}
	}

	/* copy back header */
	if (copy_to_user(arg, &head, sizeof(struct fsmap_head))) {
		error = -EFAULT;
		goto out_free;
	}

out_free:
	kmem_free(recs);
	return error;
}

STATIC int
xfs_ioc_scrub_metadata(
	struct xfs_inode		*ip,
	void				__user *arg)
{
	struct xfs_scrub_metadata	scrub;
	int				error;

	if (!capable(CAP_SYS_ADMIN))
		return -EPERM;

	if (copy_from_user(&scrub, arg, sizeof(scrub)))
		return -EFAULT;

	error = xfs_scrub_metadata(ip, &scrub);
	if (error)
		return error;

	if (copy_to_user(arg, &scrub, sizeof(scrub)))
		return -EFAULT;

	return 0;
}

int
xfs_ioc_swapext(
	xfs_swapext_t	*sxp)
{
	xfs_inode_t     *ip, *tip;
	struct fd	f, tmp;
	int		error = 0;

	/* Pull information for the target fd */
	f = fdget((int)sxp->sx_fdtarget);
	if (!f.file) {
		error = -EINVAL;
		goto out;
	}

	if (!(f.file->f_mode & FMODE_WRITE) ||
	    !(f.file->f_mode & FMODE_READ) ||
	    (f.file->f_flags & O_APPEND)) {
		error = -EBADF;
		goto out_put_file;
	}

	tmp = fdget((int)sxp->sx_fdtmp);
	if (!tmp.file) {
		error = -EINVAL;
		goto out_put_file;
	}

	if (!(tmp.file->f_mode & FMODE_WRITE) ||
	    !(tmp.file->f_mode & FMODE_READ) ||
	    (tmp.file->f_flags & O_APPEND)) {
		error = -EBADF;
		goto out_put_tmp_file;
	}

	if (IS_SWAPFILE(file_inode(f.file)) ||
	    IS_SWAPFILE(file_inode(tmp.file))) {
		error = -EINVAL;
		goto out_put_tmp_file;
	}

	/*
	 * We need to ensure that the fds passed in point to XFS inodes
	 * before we cast and access them as XFS structures as we have no
	 * control over what the user passes us here.
	 */
	if (f.file->f_op != &xfs_file_operations ||
	    tmp.file->f_op != &xfs_file_operations) {
		error = -EINVAL;
		goto out_put_tmp_file;
	}

	ip = XFS_I(file_inode(f.file));
	tip = XFS_I(file_inode(tmp.file));

	if (ip->i_mount != tip->i_mount) {
		error = -EINVAL;
		goto out_put_tmp_file;
	}

	if (ip->i_ino == tip->i_ino) {
		error = -EINVAL;
		goto out_put_tmp_file;
	}

	if (XFS_FORCED_SHUTDOWN(ip->i_mount)) {
		error = -EIO;
		goto out_put_tmp_file;
	}

	error = xfs_swap_extents(ip, tip, sxp);

 out_put_tmp_file:
	fdput(tmp);
 out_put_file:
	fdput(f);
 out:
	return error;
}

static int
xfs_ioc_getlabel(
	struct xfs_mount	*mp,
	char			__user *user_label)
{
	struct xfs_sb		*sbp = &mp->m_sb;
	char			label[XFSLABEL_MAX + 1];

	/* Paranoia */
	BUILD_BUG_ON(sizeof(sbp->sb_fname) > FSLABEL_MAX);

	/* 1 larger than sb_fname, so this ensures a trailing NUL char */
	memset(label, 0, sizeof(label));
	spin_lock(&mp->m_sb_lock);
	strncpy(label, sbp->sb_fname, XFSLABEL_MAX);
	spin_unlock(&mp->m_sb_lock);

	if (copy_to_user(user_label, label, sizeof(label)))
		return -EFAULT;
	return 0;
}

static int
xfs_ioc_setlabel(
	struct file		*filp,
	struct xfs_mount	*mp,
	char			__user *newlabel)
{
	struct xfs_sb		*sbp = &mp->m_sb;
	char			label[XFSLABEL_MAX + 1];
	size_t			len;
	int			error;

	if (!capable(CAP_SYS_ADMIN))
		return -EPERM;
	/*
	 * The generic ioctl allows up to FSLABEL_MAX chars, but XFS is much
	 * smaller, at 12 bytes.  We copy one more to be sure we find the
	 * (required) NULL character to test the incoming label length.
	 * NB: The on disk label doesn't need to be null terminated.
	 */
	if (copy_from_user(label, newlabel, XFSLABEL_MAX + 1))
		return -EFAULT;
	len = strnlen(label, XFSLABEL_MAX + 1);
	if (len > sizeof(sbp->sb_fname))
		return -EINVAL;

	error = mnt_want_write_file(filp);
	if (error)
		return error;

	spin_lock(&mp->m_sb_lock);
	memset(sbp->sb_fname, 0, sizeof(sbp->sb_fname));
	memcpy(sbp->sb_fname, label, len);
	spin_unlock(&mp->m_sb_lock);

	/*
	 * Now we do several things to satisfy userspace.
	 * In addition to normal logging of the primary superblock, we also
	 * immediately write these changes to sector zero for the primary, then
	 * update all backup supers (as xfs_db does for a label change), then
	 * invalidate the block device page cache.  This is so that any prior
	 * buffered reads from userspace (i.e. from blkid) are invalidated,
	 * and userspace will see the newly-written label.
	 */
	error = xfs_sync_sb_buf(mp);
	if (error)
		goto out;
	/*
	 * growfs also updates backup supers so lock against that.
	 */
	mutex_lock(&mp->m_growlock);
	error = xfs_update_secondary_sbs(mp);
	mutex_unlock(&mp->m_growlock);

	invalidate_bdev(mp->m_ddev_targp->bt_bdev);

out:
	mnt_drop_write_file(filp);
	return error;
}

static inline int
xfs_fs_eofblocks_from_user(
	struct xfs_fs_eofblocks		*src,
	struct xfs_eofblocks		*dst)
{
	if (src->eof_version != XFS_EOFBLOCKS_VERSION)
		return -EINVAL;

	if (src->eof_flags & ~XFS_EOF_FLAGS_VALID)
		return -EINVAL;

	if (memchr_inv(&src->pad32, 0, sizeof(src->pad32)) ||
	    memchr_inv(src->pad64, 0, sizeof(src->pad64)))
		return -EINVAL;

	dst->eof_flags = src->eof_flags;
	dst->eof_prid = src->eof_prid;
	dst->eof_min_file_size = src->eof_min_file_size;

	dst->eof_uid = INVALID_UID;
	if (src->eof_flags & XFS_EOF_FLAGS_UID) {
		dst->eof_uid = make_kuid(current_user_ns(), src->eof_uid);
		if (!uid_valid(dst->eof_uid))
			return -EINVAL;
	}

	dst->eof_gid = INVALID_GID;
	if (src->eof_flags & XFS_EOF_FLAGS_GID) {
		dst->eof_gid = make_kgid(current_user_ns(), src->eof_gid);
		if (!gid_valid(dst->eof_gid))
			return -EINVAL;
	}
	return 0;
}

/*
 * Note: some of the ioctl's return positive numbers as a
 * byte count indicating success, such as readlink_by_handle.
 * So we don't "sign flip" like most other routines.  This means
 * true errors need to be returned as a negative value.
 */
long
xfs_file_ioctl(
	struct file		*filp,
	unsigned int		cmd,
	unsigned long		p)
{
	struct inode		*inode = file_inode(filp);
	struct xfs_inode	*ip = XFS_I(inode);
	struct xfs_mount	*mp = ip->i_mount;
	void			__user *arg = (void __user *)p;
	int			error;

	trace_xfs_file_ioctl(ip);

	switch (cmd) {
	case FITRIM:
		return xfs_ioc_trim(mp, arg);
	case FS_IOC_GETFSLABEL:
		return xfs_ioc_getlabel(mp, arg);
	case FS_IOC_SETFSLABEL:
		return xfs_ioc_setlabel(filp, mp, arg);
	case XFS_IOC_ALLOCSP:
	case XFS_IOC_FREESP:
	case XFS_IOC_ALLOCSP64:
	case XFS_IOC_FREESP64: {
		xfs_flock64_t		bf;

		if (copy_from_user(&bf, arg, sizeof(bf)))
			return -EFAULT;
		return xfs_ioc_space(filp, &bf);
	}
	case XFS_IOC_DIOINFO: {
		struct xfs_buftarg	*target = xfs_inode_buftarg(ip);
		struct dioattr		da;

		da.d_mem =  da.d_miniosz = target->bt_logical_sectorsize;
		da.d_maxiosz = INT_MAX & ~(da.d_miniosz - 1);

		if (copy_to_user(arg, &da, sizeof(da)))
			return -EFAULT;
		return 0;
	}

	case XFS_IOC_FSBULKSTAT_SINGLE:
	case XFS_IOC_FSBULKSTAT:
	case XFS_IOC_FSINUMBERS:
		return xfs_ioc_fsbulkstat(filp, cmd, arg);

	case XFS_IOC_BULKSTAT:
		return xfs_ioc_bulkstat(filp, cmd, arg);
	case XFS_IOC_INUMBERS:
		return xfs_ioc_inumbers(mp, cmd, arg);

	case XFS_IOC_FSGEOMETRY_V1:
		return xfs_ioc_fsgeometry(mp, arg, 3);
	case XFS_IOC_FSGEOMETRY_V4:
		return xfs_ioc_fsgeometry(mp, arg, 4);
	case XFS_IOC_FSGEOMETRY:
		return xfs_ioc_fsgeometry(mp, arg, 5);

	case XFS_IOC_AG_GEOMETRY:
		return xfs_ioc_ag_geometry(mp, arg);

	case XFS_IOC_GETVERSION:
		return put_user(inode->i_generation, (int __user *)arg);

	case XFS_IOC_FSGETXATTR:
		return xfs_ioc_fsgetxattr(ip, 0, arg);
	case XFS_IOC_FSGETXATTRA:
		return xfs_ioc_fsgetxattr(ip, 1, arg);
	case XFS_IOC_FSSETXATTR:
		return xfs_ioc_fssetxattr(filp, arg);
	case XFS_IOC_GETXFLAGS:
		return xfs_ioc_getxflags(ip, arg);
	case XFS_IOC_SETXFLAGS:
		return xfs_ioc_setxflags(ip, filp, arg);

	case XFS_IOC_GETBMAP:
	case XFS_IOC_GETBMAPA:
	case XFS_IOC_GETBMAPX:
		return xfs_ioc_getbmap(filp, cmd, arg);

	case FS_IOC_GETFSMAP:
		return xfs_ioc_getfsmap(ip, arg);

	case XFS_IOC_SCRUB_METADATA:
		return xfs_ioc_scrub_metadata(ip, arg);

	case XFS_IOC_FD_TO_HANDLE:
	case XFS_IOC_PATH_TO_HANDLE:
	case XFS_IOC_PATH_TO_FSHANDLE: {
		xfs_fsop_handlereq_t	hreq;

		if (copy_from_user(&hreq, arg, sizeof(hreq)))
			return -EFAULT;
		return xfs_find_handle(cmd, &hreq);
	}
	case XFS_IOC_OPEN_BY_HANDLE: {
		xfs_fsop_handlereq_t	hreq;

		if (copy_from_user(&hreq, arg, sizeof(xfs_fsop_handlereq_t)))
			return -EFAULT;
		return xfs_open_by_handle(filp, &hreq);
	}

	case XFS_IOC_READLINK_BY_HANDLE: {
		xfs_fsop_handlereq_t	hreq;

		if (copy_from_user(&hreq, arg, sizeof(xfs_fsop_handlereq_t)))
			return -EFAULT;
		return xfs_readlink_by_handle(filp, &hreq);
	}
	case XFS_IOC_ATTRLIST_BY_HANDLE:
		return xfs_attrlist_by_handle(filp, arg);

	case XFS_IOC_ATTRMULTI_BY_HANDLE:
		return xfs_attrmulti_by_handle(filp, arg);

	case XFS_IOC_SWAPEXT: {
		struct xfs_swapext	sxp;

		if (copy_from_user(&sxp, arg, sizeof(xfs_swapext_t)))
			return -EFAULT;
		error = mnt_want_write_file(filp);
		if (error)
			return error;
		error = xfs_ioc_swapext(&sxp);
		mnt_drop_write_file(filp);
		return error;
	}

	case XFS_IOC_FSCOUNTS: {
		xfs_fsop_counts_t out;

		xfs_fs_counts(mp, &out);

		if (copy_to_user(arg, &out, sizeof(out)))
			return -EFAULT;
		return 0;
	}

	case XFS_IOC_SET_RESBLKS: {
		xfs_fsop_resblks_t inout;
		uint64_t	   in;

		if (!capable(CAP_SYS_ADMIN))
			return -EPERM;

		if (mp->m_flags & XFS_MOUNT_RDONLY)
			return -EROFS;

		if (copy_from_user(&inout, arg, sizeof(inout)))
			return -EFAULT;

		error = mnt_want_write_file(filp);
		if (error)
			return error;

		/* input parameter is passed in resblks field of structure */
		in = inout.resblks;
		error = xfs_reserve_blocks(mp, &in, &inout);
		mnt_drop_write_file(filp);
		if (error)
			return error;

		if (copy_to_user(arg, &inout, sizeof(inout)))
			return -EFAULT;
		return 0;
	}

	case XFS_IOC_GET_RESBLKS: {
		xfs_fsop_resblks_t out;

		if (!capable(CAP_SYS_ADMIN))
			return -EPERM;

		error = xfs_reserve_blocks(mp, NULL, &out);
		if (error)
			return error;

		if (copy_to_user(arg, &out, sizeof(out)))
			return -EFAULT;

		return 0;
	}

	case XFS_IOC_FSGROWFSDATA: {
		struct xfs_growfs_data in;

		if (copy_from_user(&in, arg, sizeof(in)))
			return -EFAULT;

		error = mnt_want_write_file(filp);
		if (error)
			return error;
		error = xfs_growfs_data(mp, &in);
		mnt_drop_write_file(filp);
		return error;
	}

	case XFS_IOC_FSGROWFSLOG: {
		struct xfs_growfs_log in;

		if (copy_from_user(&in, arg, sizeof(in)))
			return -EFAULT;

		error = mnt_want_write_file(filp);
		if (error)
			return error;
		error = xfs_growfs_log(mp, &in);
		mnt_drop_write_file(filp);
		return error;
	}

	case XFS_IOC_FSGROWFSRT: {
		xfs_growfs_rt_t in;

		if (copy_from_user(&in, arg, sizeof(in)))
			return -EFAULT;

		error = mnt_want_write_file(filp);
		if (error)
			return error;
		error = xfs_growfs_rt(mp, &in);
		mnt_drop_write_file(filp);
		return error;
	}

	case XFS_IOC_GOINGDOWN: {
		uint32_t in;

		if (!capable(CAP_SYS_ADMIN))
			return -EPERM;

		if (get_user(in, (uint32_t __user *)arg))
			return -EFAULT;

		return xfs_fs_goingdown(mp, in);
	}

	case XFS_IOC_ERROR_INJECTION: {
		xfs_error_injection_t in;

		if (!capable(CAP_SYS_ADMIN))
			return -EPERM;

		if (copy_from_user(&in, arg, sizeof(in)))
			return -EFAULT;

		return xfs_errortag_add(mp, in.errtag);
	}

	case XFS_IOC_ERROR_CLEARALL:
		if (!capable(CAP_SYS_ADMIN))
			return -EPERM;

		return xfs_errortag_clearall(mp);

	case XFS_IOC_FREE_EOFBLOCKS: {
		struct xfs_fs_eofblocks eofb;
		struct xfs_eofblocks keofb;

		if (!capable(CAP_SYS_ADMIN))
			return -EPERM;

		if (mp->m_flags & XFS_MOUNT_RDONLY)
			return -EROFS;

		if (copy_from_user(&eofb, arg, sizeof(eofb)))
			return -EFAULT;

		error = xfs_fs_eofblocks_from_user(&eofb, &keofb);
		if (error)
			return error;

		trace_xfs_ioc_free_eofblocks(mp, &keofb, _RET_IP_);

		sb_start_write(mp->m_super);
		error = xfs_blockgc_free_space(mp, &keofb);
		sb_end_write(mp->m_super);
		return error;
	}

	default:
		return -ENOTTY;
	}
}<|MERGE_RESOLUTION|>--- conflicted
+++ resolved
@@ -1280,12 +1280,8 @@
  */
 static struct xfs_trans *
 xfs_ioctl_setattr_get_trans(
-<<<<<<< HEAD
-	struct xfs_inode	*ip,
+	struct file		*file,
 	struct xfs_dquot	*pdqp)
-=======
-	struct file		*file)
->>>>>>> f69e8091
 {
 	struct xfs_inode	*ip = XFS_I(file_inode(file));
 	struct xfs_mount	*mp = ip->i_mount;
@@ -1473,11 +1469,7 @@
 
 	xfs_ioctl_setattr_prepare_dax(ip, fa);
 
-<<<<<<< HEAD
-	tp = xfs_ioctl_setattr_get_trans(ip, pdqp);
-=======
-	tp = xfs_ioctl_setattr_get_trans(file);
->>>>>>> f69e8091
+	tp = xfs_ioctl_setattr_get_trans(file, pdqp);
 	if (IS_ERR(tp)) {
 		error = PTR_ERR(tp);
 		goto error_free_dquots;
@@ -1614,11 +1606,7 @@
 
 	xfs_ioctl_setattr_prepare_dax(ip, &fa);
 
-<<<<<<< HEAD
-	tp = xfs_ioctl_setattr_get_trans(ip, NULL);
-=======
-	tp = xfs_ioctl_setattr_get_trans(filp);
->>>>>>> f69e8091
+	tp = xfs_ioctl_setattr_get_trans(filp, NULL);
 	if (IS_ERR(tp)) {
 		error = PTR_ERR(tp);
 		goto out_drop_write;
