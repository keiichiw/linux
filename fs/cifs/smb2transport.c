--- conflicted
+++ resolved
@@ -204,10 +204,6 @@
 		return rc;
 	}
 
-<<<<<<< HEAD
-	rc = __cifs_calc_signature(rqst, server, sigptr,
-		&server->secmech.sdeschmacsha256->shash);
-=======
 	/*
 	 * For SMB2+, __cifs_calc_signature() expects to sign only the actual
 	 * data, that is, iov[0] should not contain a rfc1002 length.
@@ -227,7 +223,6 @@
 		drqst.rq_iov++;
 		drqst.rq_nvec--;
 	}
->>>>>>> acb18725
 
 	rc = __cifs_calc_signature(&drqst, server, sigptr, shash);
 	if (!rc)
@@ -469,10 +464,6 @@
 		return rc;
 	}
 
-<<<<<<< HEAD
-	rc = __cifs_calc_signature(rqst, server, sigptr,
-				   &server->secmech.sdesccmacaes->shash);
-=======
 	/*
 	 * For SMB2+, __cifs_calc_signature() expects to sign only the actual
 	 * data, that is, iov[0] should not contain a rfc1002 length.
@@ -492,7 +483,6 @@
 		drqst.rq_iov++;
 		drqst.rq_nvec--;
 	}
->>>>>>> acb18725
 
 	rc = __cifs_calc_signature(&drqst, server, sigptr, shash);
 	if (!rc)
