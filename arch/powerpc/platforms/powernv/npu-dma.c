--- conflicted
+++ resolved
@@ -338,7 +338,6 @@
 	.release_ownership = pnv_npu_release_ownership,
 };
 #endif /* !CONFIG_IOMMU_API */
-<<<<<<< HEAD
 
 /*
  * NPU2 ATS
@@ -541,210 +540,6 @@
 			break;
 	}
 
-=======
-
-/*
- * NPU2 ATS
- */
-/* Maximum possible number of ATSD MMIO registers per NPU */
-#define NV_NMMU_ATSD_REGS 8
-#define NV_NPU_MAX_PE_NUM	16
-
-/*
- * A compound NPU IOMMU group which might consist of 1 GPU + 2xNPUs (POWER8) or
- * up to 3 x (GPU + 2xNPUs) (POWER9).
- */
-struct npu_comp {
-	struct iommu_table_group table_group;
-	int pe_num;
-	struct pnv_ioda_pe *pe[NV_NPU_MAX_PE_NUM];
-};
-
-/* An NPU descriptor, valid for POWER9 only */
-struct npu {
-	int index;
-	__be64 *mmio_atsd_regs[NV_NMMU_ATSD_REGS];
-	unsigned int mmio_atsd_count;
-
-	/* Bitmask for MMIO register usage */
-	unsigned long mmio_atsd_usage;
-
-	/* Do we need to explicitly flush the nest mmu? */
-	bool nmmu_flush;
-
-	struct npu_comp npucomp;
-};
-
-#ifdef CONFIG_IOMMU_API
-static long pnv_npu_peers_create_table_userspace(
-		struct iommu_table_group *table_group,
-		int num, __u32 page_shift, __u64 window_size, __u32 levels,
-		struct iommu_table **ptbl)
-{
-	struct npu_comp *npucomp = container_of(table_group, struct npu_comp,
-			table_group);
-
-	if (!npucomp->pe_num || !npucomp->pe[0] ||
-			!npucomp->pe[0]->table_group.ops ||
-			!npucomp->pe[0]->table_group.ops->create_table)
-		return -EFAULT;
-
-	return npucomp->pe[0]->table_group.ops->create_table(
-			&npucomp->pe[0]->table_group, num, page_shift,
-			window_size, levels, ptbl);
-}
-
-static long pnv_npu_peers_set_window(struct iommu_table_group *table_group,
-		int num, struct iommu_table *tbl)
-{
-	int i, j;
-	long ret = 0;
-	struct npu_comp *npucomp = container_of(table_group, struct npu_comp,
-			table_group);
-
-	for (i = 0; i < npucomp->pe_num; ++i) {
-		struct pnv_ioda_pe *pe = npucomp->pe[i];
-
-		if (!pe->table_group.ops->set_window)
-			continue;
-
-		ret = pe->table_group.ops->set_window(&pe->table_group,
-				num, tbl);
-		if (ret)
-			break;
-	}
-
-	if (ret) {
-		for (j = 0; j < i; ++j) {
-			struct pnv_ioda_pe *pe = npucomp->pe[j];
-
-			if (!pe->table_group.ops->unset_window)
-				continue;
-
-			ret = pe->table_group.ops->unset_window(
-					&pe->table_group, num);
-			if (ret)
-				break;
-		}
-	} else {
-		table_group->tables[num] = iommu_tce_table_get(tbl);
-	}
-
-	return ret;
-}
-
-static long pnv_npu_peers_unset_window(struct iommu_table_group *table_group,
-		int num)
-{
-	int i, j;
-	long ret = 0;
-	struct npu_comp *npucomp = container_of(table_group, struct npu_comp,
-			table_group);
-
-	for (i = 0; i < npucomp->pe_num; ++i) {
-		struct pnv_ioda_pe *pe = npucomp->pe[i];
-
-		WARN_ON(npucomp->table_group.tables[num] !=
-				table_group->tables[num]);
-		if (!npucomp->table_group.tables[num])
-			continue;
-
-		if (!pe->table_group.ops->unset_window)
-			continue;
-
-		ret = pe->table_group.ops->unset_window(&pe->table_group, num);
-		if (ret)
-			break;
-	}
-
-	if (ret) {
-		for (j = 0; j < i; ++j) {
-			struct pnv_ioda_pe *pe = npucomp->pe[j];
-
-			if (!npucomp->table_group.tables[num])
-				continue;
-
-			if (!pe->table_group.ops->set_window)
-				continue;
-
-			ret = pe->table_group.ops->set_window(&pe->table_group,
-					num, table_group->tables[num]);
-			if (ret)
-				break;
-		}
-	} else if (table_group->tables[num]) {
-		iommu_tce_table_put(table_group->tables[num]);
-		table_group->tables[num] = NULL;
-	}
-
-	return ret;
-}
-
-static void pnv_npu_peers_take_ownership(struct iommu_table_group *table_group)
-{
-	int i;
-	struct npu_comp *npucomp = container_of(table_group, struct npu_comp,
-			table_group);
-
-	for (i = 0; i < npucomp->pe_num; ++i) {
-		struct pnv_ioda_pe *pe = npucomp->pe[i];
-
-		if (!pe->table_group.ops->take_ownership)
-			continue;
-		pe->table_group.ops->take_ownership(&pe->table_group);
-	}
-}
-
-static void pnv_npu_peers_release_ownership(
-		struct iommu_table_group *table_group)
-{
-	int i;
-	struct npu_comp *npucomp = container_of(table_group, struct npu_comp,
-			table_group);
-
-	for (i = 0; i < npucomp->pe_num; ++i) {
-		struct pnv_ioda_pe *pe = npucomp->pe[i];
-
-		if (!pe->table_group.ops->release_ownership)
-			continue;
-		pe->table_group.ops->release_ownership(&pe->table_group);
-	}
-}
-
-static struct iommu_table_group_ops pnv_npu_peers_ops = {
-	.get_table_size = pnv_pci_ioda2_get_table_size,
-	.create_table = pnv_npu_peers_create_table_userspace,
-	.set_window = pnv_npu_peers_set_window,
-	.unset_window = pnv_npu_peers_unset_window,
-	.take_ownership = pnv_npu_peers_take_ownership,
-	.release_ownership = pnv_npu_peers_release_ownership,
-};
-
-static void pnv_comp_attach_table_group(struct npu_comp *npucomp,
-		struct pnv_ioda_pe *pe)
-{
-	if (WARN_ON(npucomp->pe_num == NV_NPU_MAX_PE_NUM))
-		return;
-
-	npucomp->pe[npucomp->pe_num] = pe;
-	++npucomp->pe_num;
-}
-
-struct iommu_table_group *pnv_try_setup_npu_table_group(struct pnv_ioda_pe *pe)
-{
-	struct iommu_table_group *table_group;
-	struct npu_comp *npucomp;
-	struct pci_dev *gpdev = NULL;
-	struct pci_controller *hose;
-	struct pci_dev *npdev = NULL;
-
-	list_for_each_entry(gpdev, &pe->pbus->devices, bus_list) {
-		npdev = pnv_pci_get_npu_dev(gpdev, 0);
-		if (npdev)
-			break;
-	}
-
->>>>>>> 0ecfebd2
 	if (!npdev)
 		/* It is not an NPU attached device, skip */
 		return NULL;
@@ -1415,14 +1210,8 @@
 	 * Currently we only support radix and non-zero LPCR only makes sense
 	 * for hash tables so skiboot expects the LPCR parameter to be a zero.
 	 */
-<<<<<<< HEAD
-	ret = opal_npu_map_lpar(nphb->opal_id,
-			PCI_DEVID(gpdev->bus->number, gpdev->devfn), lparid,
-			0 /* LPCR bits */);
-=======
 	ret = opal_npu_map_lpar(nphb->opal_id, pci_dev_id(gpdev), lparid,
 				0 /* LPCR bits */);
->>>>>>> 0ecfebd2
 	if (ret) {
 		dev_err(&gpdev->dev, "Error %d mapping device to LPAR\n", ret);
 		return ret;
@@ -1431,11 +1220,7 @@
 	dev_dbg(&gpdev->dev, "init context opalid=%llu msr=%lx\n",
 			nphb->opal_id, msr);
 	ret = opal_npu_init_context(nphb->opal_id, 0/*__unused*/, msr,
-<<<<<<< HEAD
-			PCI_DEVID(gpdev->bus->number, gpdev->devfn));
-=======
 				    pci_dev_id(gpdev));
->>>>>>> 0ecfebd2
 	if (ret < 0)
 		dev_err(&gpdev->dev, "Failed to init context: %d\n", ret);
 	else
@@ -1469,11 +1254,7 @@
 	dev_dbg(&gpdev->dev, "destroy context opalid=%llu\n",
 			nphb->opal_id);
 	ret = opal_npu_destroy_context(nphb->opal_id, 0/*__unused*/,
-<<<<<<< HEAD
-			PCI_DEVID(gpdev->bus->number, gpdev->devfn));
-=======
 				       pci_dev_id(gpdev));
->>>>>>> 0ecfebd2
 	if (ret < 0) {
 		dev_err(&gpdev->dev, "Failed to destroy context: %d\n", ret);
 		return ret;
@@ -1481,14 +1262,8 @@
 
 	/* Set LPID to 0 anyway, just to be safe */
 	dev_dbg(&gpdev->dev, "Map LPAR opalid=%llu lparid=0\n", nphb->opal_id);
-<<<<<<< HEAD
-	ret = opal_npu_map_lpar(nphb->opal_id,
-			PCI_DEVID(gpdev->bus->number, gpdev->devfn), 0 /*LPID*/,
-			0 /* LPCR bits */);
-=======
 	ret = opal_npu_map_lpar(nphb->opal_id, pci_dev_id(gpdev), 0 /*LPID*/,
 				0 /* LPCR bits */);
->>>>>>> 0ecfebd2
 	if (ret)
 		dev_err(&gpdev->dev, "Error %d mapping device to LPAR\n", ret);
 
