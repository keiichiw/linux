--- conflicted
+++ resolved
@@ -778,28 +778,17 @@
 	return 0;
 }
 
-<<<<<<< HEAD
-int kasan_populate_vmalloc(unsigned long requested_size, struct vm_struct *area)
-=======
 int kasan_populate_vmalloc(unsigned long addr, unsigned long size)
->>>>>>> a7196caf
 {
 	unsigned long shadow_start, shadow_end;
 	int ret;
 
-<<<<<<< HEAD
-	shadow_start = (unsigned long)kasan_mem_to_shadow(area->addr);
-	shadow_start = ALIGN_DOWN(shadow_start, PAGE_SIZE);
-	shadow_end = (unsigned long)kasan_mem_to_shadow(area->addr +
-							area->size);
-=======
 	if (!is_vmalloc_or_module_addr((void *)addr))
 		return 0;
 
 	shadow_start = (unsigned long)kasan_mem_to_shadow((void *)addr);
 	shadow_start = ALIGN_DOWN(shadow_start, PAGE_SIZE);
 	shadow_end = (unsigned long)kasan_mem_to_shadow((void *)addr + size);
->>>>>>> a7196caf
 	shadow_end = ALIGN(shadow_end, PAGE_SIZE);
 
 	ret = apply_to_page_range(&init_mm, shadow_start,
@@ -810,13 +799,6 @@
 
 	flush_cache_vmap(shadow_start, shadow_end);
 
-<<<<<<< HEAD
-	kasan_unpoison_shadow(area->addr, requested_size);
-
-	area->flags |= VM_KASAN;
-
-=======
->>>>>>> a7196caf
 	/*
 	 * We need to be careful about inter-cpu effects here. Consider:
 	 *
@@ -859,22 +841,15 @@
  * Poison the shadow for a vmalloc region. Called as part of the
  * freeing process at the time the region is freed.
  */
-<<<<<<< HEAD
-void kasan_poison_vmalloc(void *start, unsigned long size)
-{
-=======
 void kasan_poison_vmalloc(const void *start, unsigned long size)
 {
 	if (!is_vmalloc_or_module_addr(start))
 		return;
 
->>>>>>> a7196caf
 	size = round_up(size, KASAN_SHADOW_SCALE_SIZE);
 	kasan_poison_shadow(start, size, KASAN_VMALLOC_INVALID);
 }
 
-<<<<<<< HEAD
-=======
 void kasan_unpoison_vmalloc(const void *start, unsigned long size)
 {
 	if (!is_vmalloc_or_module_addr(start))
@@ -883,7 +858,6 @@
 	kasan_unpoison_shadow(start, size);
 }
 
->>>>>>> a7196caf
 static int kasan_depopulate_vmalloc_pte(pte_t *ptep, unsigned long addr,
 					void *unused)
 {
@@ -983,10 +957,7 @@
 {
 	void *shadow_start, *shadow_end;
 	unsigned long region_start, region_end;
-<<<<<<< HEAD
-=======
 	unsigned long size;
->>>>>>> a7196caf
 
 	region_start = ALIGN(start, PAGE_SIZE * KASAN_SHADOW_SCALE_SIZE);
 	region_end = ALIGN_DOWN(end, PAGE_SIZE * KASAN_SHADOW_SCALE_SIZE);
@@ -1009,17 +980,11 @@
 	shadow_end = kasan_mem_to_shadow((void *)region_end);
 
 	if (shadow_end > shadow_start) {
-<<<<<<< HEAD
-		apply_to_page_range(&init_mm, (unsigned long)shadow_start,
-				    (unsigned long)(shadow_end - shadow_start),
-				    kasan_depopulate_vmalloc_pte, NULL);
-=======
 		size = shadow_end - shadow_start;
 		apply_to_existing_page_range(&init_mm,
 					     (unsigned long)shadow_start,
 					     size, kasan_depopulate_vmalloc_pte,
 					     NULL);
->>>>>>> a7196caf
 		flush_tlb_kernel_range((unsigned long)shadow_start,
 				       (unsigned long)shadow_end);
 	}
