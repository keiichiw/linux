/* SPDX-License-Identifier: GPL-2.0 */
/*
 * Generic RTC interface.
 * This version contains the part of the user interface to the Real Time Clock
 * service. It is used with both the legacy mc146818 and also  EFI
 * Struct rtc_time and first 12 ioctl by Paul Gortmaker, 1996 - separated out
 * from <linux/mc146818rtc.h> to this file for 2.4 kernels.
 *
 * Copyright (C) 1999 Hewlett-Packard Co.
 * Copyright (C) 1999 Stephane Eranian <eranian@hpl.hp.com>
 */
#ifndef _LINUX_RTC_H_
#define _LINUX_RTC_H_


#include <linux/types.h>
#include <linux/interrupt.h>
#include <linux/nvmem-provider.h>
#include <uapi/linux/rtc.h>

extern int rtc_month_days(unsigned int month, unsigned int year);
extern int rtc_year_days(unsigned int day, unsigned int month, unsigned int year);
extern int rtc_valid_tm(struct rtc_time *tm);
extern time64_t rtc_tm_to_time64(struct rtc_time *tm);
extern void rtc_time64_to_tm(time64_t time, struct rtc_time *tm);
ktime_t rtc_tm_to_ktime(struct rtc_time tm);
struct rtc_time rtc_ktime_to_tm(ktime_t kt);

/*
 * rtc_tm_sub - Return the difference in seconds.
 */
static inline time64_t rtc_tm_sub(struct rtc_time *lhs, struct rtc_time *rhs)
{
	return rtc_tm_to_time64(lhs) - rtc_tm_to_time64(rhs);
}

#include <linux/device.h>
#include <linux/seq_file.h>
#include <linux/cdev.h>
#include <linux/poll.h>
#include <linux/mutex.h>
#include <linux/timerqueue.h>
#include <linux/workqueue.h>

extern struct class *rtc_class;

/*
 * For these RTC methods the device parameter is the physical device
 * on whatever bus holds the hardware (I2C, Platform, SPI, etc), which
 * was passed to rtc_device_register().  Its driver_data normally holds
 * device state, including the rtc_device pointer for the RTC.
 *
 * Most of these methods are called with rtc_device.ops_lock held,
 * through the rtc_*(struct rtc_device *, ...) calls.
 *
 * The (current) exceptions are mostly filesystem hooks:
 *   - the proc() hook for procfs
 */
struct rtc_class_ops {
	int (*ioctl)(struct device *, unsigned int, unsigned long);
	int (*read_time)(struct device *, struct rtc_time *);
	int (*set_time)(struct device *, struct rtc_time *);
	int (*read_alarm)(struct device *, struct rtc_wkalrm *);
	int (*set_alarm)(struct device *, struct rtc_wkalrm *);
	int (*proc)(struct device *, struct seq_file *);
	int (*alarm_irq_enable)(struct device *, unsigned int enabled);
	int (*read_offset)(struct device *, long *offset);
	int (*set_offset)(struct device *, long offset);
};

struct rtc_device;

struct rtc_timer {
	struct timerqueue_node node;
	ktime_t period;
	void (*func)(struct rtc_device *rtc);
	struct rtc_device *rtc;
	int enabled;
};

/* flags */
#define RTC_DEV_BUSY 0

struct rtc_device {
	struct device dev;
	struct module *owner;

	int id;

	const struct rtc_class_ops *ops;
	struct mutex ops_lock;

	struct cdev char_dev;
	unsigned long flags;

	unsigned long irq_data;
	spinlock_t irq_lock;
	wait_queue_head_t irq_queue;
	struct fasync_struct *async_queue;

	int irq_freq;
	int max_user_freq;

	struct timerqueue_head timerqueue;
	struct rtc_timer aie_timer;
	struct rtc_timer uie_rtctimer;
	struct hrtimer pie_timer; /* sub second exp, so needs hrtimer */
	int pie_enabled;
	struct work_struct irqwork;
	/* Some hardware can't support UIE mode */
	int uie_unsupported;

	/*
	 * This offset specifies the update timing of the RTC.
	 *
	 * tsched     t1 write(t2.tv_sec - 1sec))  t2 RTC increments seconds
	 *
	 * The offset defines how tsched is computed so that the write to
	 * the RTC (t2.tv_sec - 1sec) is correct versus the time required
	 * for the transport of the write and the time which the RTC needs
	 * to increment seconds the first time after the write (t2).
	 *
	 * For direct accessible RTCs tsched ~= t1 because the write time
	 * is negligible. For RTCs behind slow busses the transport time is
	 * significant and has to be taken into account.
	 *
	 * The time between the write (t1) and the first increment after
	 * the write (t2) is RTC specific. For a MC146818 RTC it's 500ms,
	 * for many others it's exactly 1 second. Consult the datasheet.
	 *
	 * The value of this offset is also used to calculate the to be
	 * written value (t2.tv_sec - 1sec) at tsched.
	 *
	 * The default value for this is NSEC_PER_SEC + 10 msec default
	 * transport time. The offset can be adjusted by drivers so the
	 * calculation for the to be written value at tsched becomes
	 * correct:
	 *
	 *	newval = tsched + set_offset_nsec - NSEC_PER_SEC
	 * and  (tsched + set_offset_nsec) % NSEC_PER_SEC == 0
	 */
	unsigned long set_offset_nsec;

	time64_t range_min;
	timeu64_t range_max;
	time64_t start_secs;
	time64_t offset_secs;
	bool set_start_time;

#ifdef CONFIG_RTC_INTF_DEV_UIE_EMUL
	struct work_struct uie_task;
	struct timer_list uie_timer;
	/* Those fields are protected by rtc->irq_lock */
	unsigned int oldsecs;
	unsigned int uie_irq_active:1;
	unsigned int stop_uie_polling:1;
	unsigned int uie_task_active:1;
	unsigned int uie_timer_active:1;
#endif
};
#define to_rtc_device(d) container_of(d, struct rtc_device, dev)

#define rtc_lock(d) mutex_lock(&d->ops_lock)
#define rtc_unlock(d) mutex_unlock(&d->ops_lock)

/* useful timestamps */
#define RTC_TIMESTAMP_BEGIN_0000	-62167219200ULL /* 0000-01-01 00:00:00 */
#define RTC_TIMESTAMP_BEGIN_1900	-2208988800LL /* 1900-01-01 00:00:00 */
#define RTC_TIMESTAMP_BEGIN_2000	946684800LL /* 2000-01-01 00:00:00 */
#define RTC_TIMESTAMP_END_2063		2966371199LL /* 2063-12-31 23:59:59 */
#define RTC_TIMESTAMP_END_2079		3471292799LL /* 2079-12-31 23:59:59 */
#define RTC_TIMESTAMP_END_2099		4102444799LL /* 2099-12-31 23:59:59 */
#define RTC_TIMESTAMP_END_2199		7258118399LL /* 2199-12-31 23:59:59 */
#define RTC_TIMESTAMP_END_9999		253402300799LL /* 9999-12-31 23:59:59 */

extern struct rtc_device *devm_rtc_device_register(struct device *dev,
					const char *name,
					const struct rtc_class_ops *ops,
					struct module *owner);
struct rtc_device *devm_rtc_allocate_device(struct device *dev);
int __devm_rtc_register_device(struct module *owner, struct rtc_device *rtc);

extern int rtc_read_time(struct rtc_device *rtc, struct rtc_time *tm);
extern int rtc_set_time(struct rtc_device *rtc, struct rtc_time *tm);
int __rtc_read_alarm(struct rtc_device *rtc, struct rtc_wkalrm *alarm);
extern int rtc_read_alarm(struct rtc_device *rtc,
			struct rtc_wkalrm *alrm);
extern int rtc_set_alarm(struct rtc_device *rtc,
				struct rtc_wkalrm *alrm);
extern int rtc_initialize_alarm(struct rtc_device *rtc,
				struct rtc_wkalrm *alrm);
extern void rtc_update_irq(struct rtc_device *rtc,
			unsigned long num, unsigned long events);

extern struct rtc_device *rtc_class_open(const char *name);
extern void rtc_class_close(struct rtc_device *rtc);

extern int rtc_irq_set_state(struct rtc_device *rtc, int enabled);
extern int rtc_irq_set_freq(struct rtc_device *rtc, int freq);
extern int rtc_update_irq_enable(struct rtc_device *rtc, unsigned int enabled);
extern int rtc_alarm_irq_enable(struct rtc_device *rtc, unsigned int enabled);
extern int rtc_dev_update_irq_enable_emul(struct rtc_device *rtc,
						unsigned int enabled);

void rtc_handle_legacy_irq(struct rtc_device *rtc, int num, int mode);
void rtc_aie_update_irq(struct rtc_device *rtc);
void rtc_uie_update_irq(struct rtc_device *rtc);
enum hrtimer_restart rtc_pie_update_irq(struct hrtimer *timer);

void rtc_timer_init(struct rtc_timer *timer, void (*f)(struct rtc_device *r),
		    struct rtc_device *rtc);
int rtc_timer_start(struct rtc_device *rtc, struct rtc_timer *timer,
		    ktime_t expires, ktime_t period);
void rtc_timer_cancel(struct rtc_device *rtc, struct rtc_timer *timer);
int rtc_read_offset(struct rtc_device *rtc, long *offset);
int rtc_set_offset(struct rtc_device *rtc, long offset);
void rtc_timer_do_work(struct work_struct *work);

static inline bool is_leap_year(unsigned int year)
{
	return (!(year % 4) && (year % 100)) || !(year % 400);
}

<<<<<<< HEAD
#define rtc_register_device(device) \
	__rtc_register_device(THIS_MODULE, device)
=======
/* Determine if we can call to driver to set the time. Drivers can only be
 * called to set a second aligned time value, and the field set_offset_nsec
 * specifies how far away from the second aligned time to call the driver.
 *
 * This also computes 'to_set' which is the time we are trying to set, and has
 * a zero in tv_nsecs, such that:
 *    to_set - set_delay_nsec == now +/- FUZZ
 *
 */
static inline bool rtc_tv_nsec_ok(s64 set_offset_nsec,
				  struct timespec64 *to_set,
				  const struct timespec64 *now)
{
	/* Allowed error in tv_nsec, arbitarily set to 5 jiffies in ns. */
	const unsigned long TIME_SET_NSEC_FUZZ = TICK_NSEC * 5;
	struct timespec64 delay = {.tv_sec = 0,
				   .tv_nsec = set_offset_nsec};

	*to_set = timespec64_add(*now, delay);

	if (to_set->tv_nsec < TIME_SET_NSEC_FUZZ) {
		to_set->tv_nsec = 0;
		return true;
	}

	if (to_set->tv_nsec > NSEC_PER_SEC - TIME_SET_NSEC_FUZZ) {
		to_set->tv_sec++;
		to_set->tv_nsec = 0;
		return true;
	}
	return false;
}

#define devm_rtc_register_device(device) \
	__devm_rtc_register_device(THIS_MODULE, device)
>>>>>>> 71ac1345

#ifdef CONFIG_RTC_HCTOSYS_DEVICE
extern int rtc_hctosys_ret;
#else
#define rtc_hctosys_ret -ENODEV
#endif

#ifdef CONFIG_RTC_NVMEM
int devm_rtc_nvmem_register(struct rtc_device *rtc,
			    struct nvmem_config *nvmem_config);
#else
static inline int devm_rtc_nvmem_register(struct rtc_device *rtc,
					  struct nvmem_config *nvmem_config)
{
	return 0;
}
#endif

#ifdef CONFIG_RTC_INTF_SYSFS
int rtc_add_group(struct rtc_device *rtc, const struct attribute_group *grp);
int rtc_add_groups(struct rtc_device *rtc, const struct attribute_group **grps);
#else
static inline
int rtc_add_group(struct rtc_device *rtc, const struct attribute_group *grp)
{
	return 0;
}

static inline
int rtc_add_groups(struct rtc_device *rtc, const struct attribute_group **grps)
{
	return 0;
}
#endif
#endif /* _LINUX_RTC_H_ */<|MERGE_RESOLUTION|>--- conflicted
+++ resolved
@@ -221,46 +221,8 @@
 	return (!(year % 4) && (year % 100)) || !(year % 400);
 }
 
-<<<<<<< HEAD
-#define rtc_register_device(device) \
-	__rtc_register_device(THIS_MODULE, device)
-=======
-/* Determine if we can call to driver to set the time. Drivers can only be
- * called to set a second aligned time value, and the field set_offset_nsec
- * specifies how far away from the second aligned time to call the driver.
- *
- * This also computes 'to_set' which is the time we are trying to set, and has
- * a zero in tv_nsecs, such that:
- *    to_set - set_delay_nsec == now +/- FUZZ
- *
- */
-static inline bool rtc_tv_nsec_ok(s64 set_offset_nsec,
-				  struct timespec64 *to_set,
-				  const struct timespec64 *now)
-{
-	/* Allowed error in tv_nsec, arbitarily set to 5 jiffies in ns. */
-	const unsigned long TIME_SET_NSEC_FUZZ = TICK_NSEC * 5;
-	struct timespec64 delay = {.tv_sec = 0,
-				   .tv_nsec = set_offset_nsec};
-
-	*to_set = timespec64_add(*now, delay);
-
-	if (to_set->tv_nsec < TIME_SET_NSEC_FUZZ) {
-		to_set->tv_nsec = 0;
-		return true;
-	}
-
-	if (to_set->tv_nsec > NSEC_PER_SEC - TIME_SET_NSEC_FUZZ) {
-		to_set->tv_sec++;
-		to_set->tv_nsec = 0;
-		return true;
-	}
-	return false;
-}
-
 #define devm_rtc_register_device(device) \
 	__devm_rtc_register_device(THIS_MODULE, device)
->>>>>>> 71ac1345
 
 #ifdef CONFIG_RTC_HCTOSYS_DEVICE
 extern int rtc_hctosys_ret;
