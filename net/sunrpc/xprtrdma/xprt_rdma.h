/* SPDX-License-Identifier: GPL-2.0 OR BSD-3-Clause */
/*
 * Copyright (c) 2014-2017 Oracle.  All rights reserved.
 * Copyright (c) 2003-2007 Network Appliance, Inc. All rights reserved.
 *
 * This software is available to you under a choice of one of two
 * licenses.  You may choose to be licensed under the terms of the GNU
 * General Public License (GPL) Version 2, available from the file
 * COPYING in the main directory of this source tree, or the BSD-type
 * license below:
 *
 * Redistribution and use in source and binary forms, with or without
 * modification, are permitted provided that the following conditions
 * are met:
 *
 *      Redistributions of source code must retain the above copyright
 *      notice, this list of conditions and the following disclaimer.
 *
 *      Redistributions in binary form must reproduce the above
 *      copyright notice, this list of conditions and the following
 *      disclaimer in the documentation and/or other materials provided
 *      with the distribution.
 *
 *      Neither the name of the Network Appliance, Inc. nor the names of
 *      its contributors may be used to endorse or promote products
 *      derived from this software without specific prior written
 *      permission.
 *
 * THIS SOFTWARE IS PROVIDED BY THE COPYRIGHT HOLDERS AND CONTRIBUTORS
 * "AS IS" AND ANY EXPRESS OR IMPLIED WARRANTIES, INCLUDING, BUT NOT
 * LIMITED TO, THE IMPLIED WARRANTIES OF MERCHANTABILITY AND FITNESS FOR
 * A PARTICULAR PURPOSE ARE DISCLAIMED. IN NO EVENT SHALL THE COPYRIGHT
 * OWNER OR CONTRIBUTORS BE LIABLE FOR ANY DIRECT, INDIRECT, INCIDENTAL,
 * SPECIAL, EXEMPLARY, OR CONSEQUENTIAL DAMAGES (INCLUDING, BUT NOT
 * LIMITED TO, PROCUREMENT OF SUBSTITUTE GOODS OR SERVICES; LOSS OF USE,
 * DATA, OR PROFITS; OR BUSINESS INTERRUPTION) HOWEVER CAUSED AND ON ANY
 * THEORY OF LIABILITY, WHETHER IN CONTRACT, STRICT LIABILITY, OR TORT
 * (INCLUDING NEGLIGENCE OR OTHERWISE) ARISING IN ANY WAY OUT OF THE USE
 * OF THIS SOFTWARE, EVEN IF ADVISED OF THE POSSIBILITY OF SUCH DAMAGE.
 */

#ifndef _LINUX_SUNRPC_XPRT_RDMA_H
#define _LINUX_SUNRPC_XPRT_RDMA_H

#include <linux/wait.h> 		/* wait_queue_head_t, etc */
#include <linux/spinlock.h> 		/* spinlock_t, etc */
#include <linux/atomic.h>		/* atomic_t, etc */
#include <linux/kref.h>			/* struct kref */
#include <linux/workqueue.h>		/* struct work_struct */
#include <linux/llist.h>

#include <rdma/rdma_cm.h>		/* RDMA connection api */
#include <rdma/ib_verbs.h>		/* RDMA verbs api */

#include <linux/sunrpc/clnt.h> 		/* rpc_xprt */
#include <linux/sunrpc/rpc_rdma_cid.h> 	/* completion IDs */
#include <linux/sunrpc/rpc_rdma.h> 	/* RPC/RDMA protocol */
#include <linux/sunrpc/xprtrdma.h> 	/* xprt parameters */

#define RDMA_RESOLVE_TIMEOUT	(5000)	/* 5 seconds */
#define RDMA_CONNECT_RETRY_MAX	(2)	/* retries if no listener backlog */

#define RPCRDMA_BIND_TO		(60U * HZ)
#define RPCRDMA_INIT_REEST_TO	(5U * HZ)
#define RPCRDMA_MAX_REEST_TO	(30U * HZ)
#define RPCRDMA_IDLE_DISC_TO	(5U * 60 * HZ)

/*
 * RDMA Endpoint -- connection endpoint details
 */
struct rpcrdma_ep {
	struct kref		re_kref;
	struct rdma_cm_id 	*re_id;
	struct ib_pd		*re_pd;
	unsigned int		re_max_rdma_segs;
	unsigned int		re_max_fr_depth;
	bool			re_implicit_roundup;
	enum ib_mr_type		re_mrtype;
	struct completion	re_done;
	unsigned int		re_send_count;
	unsigned int		re_send_batch;
	unsigned int		re_max_inline_send;
	unsigned int		re_max_inline_recv;
	int			re_async_rc;
	int			re_connect_status;
	atomic_t		re_receiving;
	atomic_t		re_force_disconnect;
	struct ib_qp_init_attr	re_attr;
	wait_queue_head_t       re_connect_wait;
	struct rpc_xprt		*re_xprt;
	struct rpcrdma_connect_private
				re_cm_private;
	struct rdma_conn_param	re_remote_cma;
	int			re_receive_count;
	unsigned int		re_max_requests; /* depends on device */
	unsigned int		re_inline_send;	/* negotiated */
	unsigned int		re_inline_recv;	/* negotiated */

	atomic_t		re_completion_ids;
};

/* Pre-allocate extra Work Requests for handling reverse-direction
 * Receives and Sends. This is a fixed value because the Work Queues
 * are allocated when the forward channel is set up, long before the
 * backchannel is provisioned. This value is two times
 * NFS4_DEF_CB_SLOT_TABLE_SIZE.
 */
#if defined(CONFIG_SUNRPC_BACKCHANNEL)
#define RPCRDMA_BACKWARD_WRS (32)
#else
#define RPCRDMA_BACKWARD_WRS (0)
#endif

/* Registered buffer -- registered kmalloc'd memory for RDMA SEND/RECV
 */

struct rpcrdma_regbuf {
	struct ib_sge		rg_iov;
	struct ib_device	*rg_device;
	enum dma_data_direction	rg_direction;
	void			*rg_data;
};

static inline u64 rdmab_addr(struct rpcrdma_regbuf *rb)
{
	return rb->rg_iov.addr;
}

static inline u32 rdmab_length(struct rpcrdma_regbuf *rb)
{
	return rb->rg_iov.length;
}

static inline u32 rdmab_lkey(struct rpcrdma_regbuf *rb)
{
	return rb->rg_iov.lkey;
}

static inline struct ib_device *rdmab_device(struct rpcrdma_regbuf *rb)
{
	return rb->rg_device;
}

static inline void *rdmab_data(const struct rpcrdma_regbuf *rb)
{
	return rb->rg_data;
}

#define RPCRDMA_DEF_GFP		(GFP_NOIO | __GFP_NOWARN)

/* To ensure a transport can always make forward progress,
 * the number of RDMA segments allowed in header chunk lists
 * is capped at 16. This prevents less-capable devices from
 * overrunning the Send buffer while building chunk lists.
 *
 * Elements of the Read list take up more room than the
 * Write list or Reply chunk. 16 read segments means the
 * chunk lists cannot consume more than
 *
 * ((16 + 2) * read segment size) + 1 XDR words,
 *
 * or about 400 bytes. The fixed part of the header is
 * another 24 bytes. Thus when the inline threshold is
 * 1024 bytes, at least 600 bytes are available for RPC
 * message bodies.
 */
enum {
	RPCRDMA_MAX_HDR_SEGS = 16,
};

/*
 * struct rpcrdma_rep -- this structure encapsulates state required
 * to receive and complete an RPC Reply, asychronously. It needs
 * several pieces of state:
 *
 *   o receive buffer and ib_sge (donated to provider)
 *   o status of receive (success or not, length, inv rkey)
 *   o bookkeeping state to get run by reply handler (XDR stream)
 *
 * These structures are allocated during transport initialization.
 * N of these are associated with a transport instance, managed by
 * struct rpcrdma_buffer. N is the max number of outstanding RPCs.
 */

struct rpcrdma_rep {
	struct ib_cqe		rr_cqe;
	struct rpc_rdma_cid	rr_cid;

	__be32			rr_xid;
	__be32			rr_vers;
	__be32			rr_proc;
	int			rr_wc_flags;
	u32			rr_inv_rkey;
	bool			rr_temp;
	struct rpcrdma_regbuf	*rr_rdmabuf;
	struct rpcrdma_xprt	*rr_rxprt;
	struct rpc_rqst		*rr_rqst;
	struct xdr_buf		rr_hdrbuf;
	struct xdr_stream	rr_stream;
	struct llist_node	rr_node;
	struct ib_recv_wr	rr_recv_wr;
	struct list_head	rr_all;
};

/* To reduce the rate at which a transport invokes ib_post_recv
 * (and thus the hardware doorbell rate), xprtrdma posts Receive
 * WRs in batches.
 *
 * Setting this to zero disables Receive post batching.
 */
enum {
	RPCRDMA_MAX_RECV_BATCH = 7,
};

/* struct rpcrdma_sendctx - DMA mapped SGEs to unmap after Send completes
 */
struct rpcrdma_req;
struct rpcrdma_sendctx {
	struct ib_cqe		sc_cqe;
	struct rpc_rdma_cid	sc_cid;
	struct rpcrdma_req	*sc_req;
	unsigned int		sc_unmap_count;
	struct ib_sge		sc_sges[];
};

/*
 * struct rpcrdma_mr - external memory region metadata
 *
 * An external memory region is any buffer or page that is registered
 * on the fly (ie, not pre-registered).
 */
struct rpcrdma_req;
struct rpcrdma_mr {
	struct list_head	mr_list;
	struct rpcrdma_req	*mr_req;

	struct ib_mr		*mr_ibmr;
	struct ib_device	*mr_device;
	struct scatterlist	*mr_sg;
	int			mr_nents;
	enum dma_data_direction	mr_dir;
	struct ib_cqe		mr_cqe;
	struct completion	mr_linv_done;
	union {
		struct ib_reg_wr	mr_regwr;
		struct ib_send_wr	mr_invwr;
	};
	struct rpcrdma_xprt	*mr_xprt;
	u32			mr_handle;
	u32			mr_length;
	u64			mr_offset;
	struct list_head	mr_all;
	struct rpc_rdma_cid	mr_cid;
};

/*
 * struct rpcrdma_req -- structure central to the request/reply sequence.
 *
 * N of these are associated with a transport instance, and stored in
 * struct rpcrdma_buffer. N is the max number of outstanding requests.
 *
 * It includes pre-registered buffer memory for send AND recv.
 * The recv buffer, however, is not owned by this structure, and
 * is "donated" to the hardware when a recv is posted. When a
 * reply is handled, the recv buffer used is given back to the
 * struct rpcrdma_req associated with the request.
 *
 * In addition to the basic memory, this structure includes an array
 * of iovs for send operations. The reason is that the iovs passed to
 * ib_post_{send,recv} must not be modified until the work request
 * completes.
 */

/* Maximum number of page-sized "segments" per chunk list to be
 * registered or invalidated. Must handle a Reply chunk:
 */
enum {
	RPCRDMA_MAX_IOV_SEGS	= 3,
	RPCRDMA_MAX_DATA_SEGS	= ((1 * 1024 * 1024) / PAGE_SIZE) + 1,
	RPCRDMA_MAX_SEGS	= RPCRDMA_MAX_DATA_SEGS +
				  RPCRDMA_MAX_IOV_SEGS,
};

/* Arguments for DMA mapping and registration */
struct rpcrdma_mr_seg {
	u32		mr_len;		/* length of segment */
	struct page	*mr_page;	/* underlying struct page */
	u64		mr_offset;	/* IN: page offset, OUT: iova */
};

/* The Send SGE array is provisioned to send a maximum size
 * inline request:
 * - RPC-over-RDMA header
 * - xdr_buf head iovec
 * - RPCRDMA_MAX_INLINE bytes, in pages
 * - xdr_buf tail iovec
 *
 * The actual number of array elements consumed by each RPC
 * depends on the device's max_sge limit.
 */
enum {
	RPCRDMA_MIN_SEND_SGES = 3,
	RPCRDMA_MAX_PAGE_SGES = RPCRDMA_MAX_INLINE >> PAGE_SHIFT,
	RPCRDMA_MAX_SEND_SGES = 1 + 1 + RPCRDMA_MAX_PAGE_SGES + 1,
};

struct rpcrdma_buffer;
struct rpcrdma_req {
	struct list_head	rl_list;
	struct rpc_rqst		rl_slot;
	struct rpcrdma_rep	*rl_reply;
	struct xdr_stream	rl_stream;
	struct xdr_buf		rl_hdrbuf;
	struct ib_send_wr	rl_wr;
	struct rpcrdma_sendctx	*rl_sendctx;
	struct rpcrdma_regbuf	*rl_rdmabuf;	/* xprt header */
	struct rpcrdma_regbuf	*rl_sendbuf;	/* rq_snd_buf */
	struct rpcrdma_regbuf	*rl_recvbuf;	/* rq_rcv_buf */

	struct list_head	rl_all;
	struct kref		rl_kref;

	struct list_head	rl_free_mrs;
	struct list_head	rl_registered;
	struct rpcrdma_mr_seg	rl_segments[RPCRDMA_MAX_SEGS];
};

static inline struct rpcrdma_req *
rpcr_to_rdmar(const struct rpc_rqst *rqst)
{
	return container_of(rqst, struct rpcrdma_req, rl_slot);
}

static inline void
rpcrdma_mr_push(struct rpcrdma_mr *mr, struct list_head *list)
{
	list_add(&mr->mr_list, list);
}

static inline struct rpcrdma_mr *
rpcrdma_mr_pop(struct list_head *list)
{
	struct rpcrdma_mr *mr;

	mr = list_first_entry_or_null(list, struct rpcrdma_mr, mr_list);
	if (mr)
		list_del_init(&mr->mr_list);
	return mr;
}

/*
 * struct rpcrdma_buffer -- holds list/queue of pre-registered memory for
 * inline requests/replies, and client/server credits.
 *
 * One of these is associated with a transport instance
 */
struct rpcrdma_buffer {
	spinlock_t		rb_lock;
	struct list_head	rb_send_bufs;
	struct list_head	rb_mrs;

	unsigned long		rb_sc_head;
	unsigned long		rb_sc_tail;
	unsigned long		rb_sc_last;
	struct rpcrdma_sendctx	**rb_sc_ctxs;

	struct list_head	rb_allreqs;
	struct list_head	rb_all_mrs;
	struct list_head	rb_all_reps;

	struct llist_head	rb_free_reps;

	__be32			rb_max_requests;
	u32			rb_credits;	/* most recent credit grant */

	u32			rb_bc_srv_max_requests;
	u32			rb_bc_max_requests;

	struct work_struct	rb_refresh_worker;
};

/*
 * Statistics for RPCRDMA
 */
struct rpcrdma_stats {
	/* accessed when sending a call */
	unsigned long		read_chunk_count;
	unsigned long		write_chunk_count;
	unsigned long		reply_chunk_count;
	unsigned long long	total_rdma_request;

	/* rarely accessed error counters */
	unsigned long long	pullup_copy_count;
	unsigned long		hardway_register_count;
	unsigned long		failed_marshal_count;
	unsigned long		bad_reply_count;
	unsigned long		mrs_recycled;
	unsigned long		mrs_orphaned;
	unsigned long		mrs_allocated;
	unsigned long		empty_sendctx_q;

	/* accessed when receiving a reply */
	unsigned long long	total_rdma_reply;
	unsigned long long	fixup_copy_count;
	unsigned long		reply_waits_for_send;
	unsigned long		local_inv_needed;
	unsigned long		nomsg_call_count;
	unsigned long		bcall_count;
};

/*
 * RPCRDMA transport -- encapsulates the structures above for
 * integration with RPC.
 *
 * The contained structures are embedded, not pointers,
 * for convenience. This structure need not be visible externally.
 *
 * It is allocated and initialized during mount, and released
 * during unmount.
 */
struct rpcrdma_xprt {
	struct rpc_xprt		rx_xprt;
	struct rpcrdma_ep	*rx_ep;
	struct rpcrdma_buffer	rx_buf;
	struct delayed_work	rx_connect_worker;
	struct rpc_timeout	rx_timeout;
	struct rpcrdma_stats	rx_stats;
};

#define rpcx_to_rdmax(x) container_of(x, struct rpcrdma_xprt, rx_xprt)

static inline const char *
rpcrdma_addrstr(const struct rpcrdma_xprt *r_xprt)
{
	return r_xprt->rx_xprt.address_strings[RPC_DISPLAY_ADDR];
}

static inline const char *
rpcrdma_portstr(const struct rpcrdma_xprt *r_xprt)
{
	return r_xprt->rx_xprt.address_strings[RPC_DISPLAY_PORT];
}

/* Setting this to 0 ensures interoperability with early servers.
 * Setting this to 1 enhances certain unaligned read/write performance.
 * Default is 0, see sysctl entry and rpc_rdma.c rpcrdma_convert_iovs() */
extern int xprt_rdma_pad_optimize;

/* This setting controls the hunt for a supported memory
 * registration strategy.
 */
extern unsigned int xprt_rdma_memreg_strategy;

/*
 * Endpoint calls - xprtrdma/verbs.c
 */
void rpcrdma_flush_disconnect(struct rpcrdma_xprt *r_xprt, struct ib_wc *wc);
int rpcrdma_xprt_connect(struct rpcrdma_xprt *r_xprt);
void rpcrdma_xprt_disconnect(struct rpcrdma_xprt *r_xprt);

int rpcrdma_post_sends(struct rpcrdma_xprt *r_xprt, struct rpcrdma_req *req);
void rpcrdma_post_recvs(struct rpcrdma_xprt *r_xprt, int needed, bool temp);

/*
 * Buffer calls - xprtrdma/verbs.c
 */
struct rpcrdma_req *rpcrdma_req_create(struct rpcrdma_xprt *r_xprt, size_t size,
				       gfp_t flags);
int rpcrdma_req_setup(struct rpcrdma_xprt *r_xprt, struct rpcrdma_req *req);
void rpcrdma_req_destroy(struct rpcrdma_req *req);
int rpcrdma_buffer_create(struct rpcrdma_xprt *);
void rpcrdma_buffer_destroy(struct rpcrdma_buffer *);
struct rpcrdma_sendctx *rpcrdma_sendctx_get_locked(struct rpcrdma_xprt *r_xprt);

struct rpcrdma_mr *rpcrdma_mr_get(struct rpcrdma_xprt *r_xprt);
void rpcrdma_mrs_refresh(struct rpcrdma_xprt *r_xprt);

struct rpcrdma_req *rpcrdma_buffer_get(struct rpcrdma_buffer *);
void rpcrdma_buffer_put(struct rpcrdma_buffer *buffers,
			struct rpcrdma_req *req);
void rpcrdma_rep_put(struct rpcrdma_buffer *buf, struct rpcrdma_rep *rep);
<<<<<<< HEAD
=======
void rpcrdma_reply_put(struct rpcrdma_buffer *buffers, struct rpcrdma_req *req);
>>>>>>> 8e0eb2fb

bool rpcrdma_regbuf_realloc(struct rpcrdma_regbuf *rb, size_t size,
			    gfp_t flags);
bool __rpcrdma_regbuf_dma_map(struct rpcrdma_xprt *r_xprt,
			      struct rpcrdma_regbuf *rb);

/**
 * rpcrdma_regbuf_is_mapped - check if buffer is DMA mapped
 *
 * Returns true if the buffer is now mapped to rb->rg_device.
 */
static inline bool rpcrdma_regbuf_is_mapped(struct rpcrdma_regbuf *rb)
{
	return rb->rg_device != NULL;
}

/**
 * rpcrdma_regbuf_dma_map - DMA-map a regbuf
 * @r_xprt: controlling transport instance
 * @rb: regbuf to be mapped
 *
 * Returns true if the buffer is currently DMA mapped.
 */
static inline bool rpcrdma_regbuf_dma_map(struct rpcrdma_xprt *r_xprt,
					  struct rpcrdma_regbuf *rb)
{
	if (likely(rpcrdma_regbuf_is_mapped(rb)))
		return true;
	return __rpcrdma_regbuf_dma_map(r_xprt, rb);
}

/*
 * Wrappers for chunk registration, shared by read/write chunk code.
 */

static inline enum dma_data_direction
rpcrdma_data_dir(bool writing)
{
	return writing ? DMA_FROM_DEVICE : DMA_TO_DEVICE;
}

/* Memory registration calls xprtrdma/frwr_ops.c
 */
void frwr_reset(struct rpcrdma_req *req);
int frwr_query_device(struct rpcrdma_ep *ep, const struct ib_device *device);
int frwr_mr_init(struct rpcrdma_xprt *r_xprt, struct rpcrdma_mr *mr);
void frwr_mr_release(struct rpcrdma_mr *mr);
struct rpcrdma_mr_seg *frwr_map(struct rpcrdma_xprt *r_xprt,
				struct rpcrdma_mr_seg *seg,
				int nsegs, bool writing, __be32 xid,
				struct rpcrdma_mr *mr);
int frwr_send(struct rpcrdma_xprt *r_xprt, struct rpcrdma_req *req);
void frwr_reminv(struct rpcrdma_rep *rep, struct list_head *mrs);
void frwr_unmap_sync(struct rpcrdma_xprt *r_xprt, struct rpcrdma_req *req);
void frwr_unmap_async(struct rpcrdma_xprt *r_xprt, struct rpcrdma_req *req);

/*
 * RPC/RDMA protocol calls - xprtrdma/rpc_rdma.c
 */

enum rpcrdma_chunktype {
	rpcrdma_noch = 0,
	rpcrdma_noch_pullup,
	rpcrdma_noch_mapped,
	rpcrdma_readch,
	rpcrdma_areadch,
	rpcrdma_writech,
	rpcrdma_replych
};

int rpcrdma_prepare_send_sges(struct rpcrdma_xprt *r_xprt,
			      struct rpcrdma_req *req, u32 hdrlen,
			      struct xdr_buf *xdr,
			      enum rpcrdma_chunktype rtype);
void rpcrdma_sendctx_unmap(struct rpcrdma_sendctx *sc);
int rpcrdma_marshal_req(struct rpcrdma_xprt *r_xprt, struct rpc_rqst *rqst);
void rpcrdma_set_max_header_sizes(struct rpcrdma_ep *ep);
void rpcrdma_reset_cwnd(struct rpcrdma_xprt *r_xprt);
void rpcrdma_complete_rqst(struct rpcrdma_rep *rep);
void rpcrdma_unpin_rqst(struct rpcrdma_rep *rep);
void rpcrdma_reply_handler(struct rpcrdma_rep *rep);

static inline void rpcrdma_set_xdrlen(struct xdr_buf *xdr, size_t len)
{
	xdr->head[0].iov_len = len;
	xdr->len = len;
}

/* RPC/RDMA module init - xprtrdma/transport.c
 */
extern unsigned int xprt_rdma_max_inline_read;
extern unsigned int xprt_rdma_max_inline_write;
void xprt_rdma_format_addresses(struct rpc_xprt *xprt, struct sockaddr *sap);
void xprt_rdma_free_addresses(struct rpc_xprt *xprt);
void xprt_rdma_close(struct rpc_xprt *xprt);
void xprt_rdma_print_stats(struct rpc_xprt *xprt, struct seq_file *seq);
int xprt_rdma_init(void);
void xprt_rdma_cleanup(void);

/* Backchannel calls - xprtrdma/backchannel.c
 */
#if defined(CONFIG_SUNRPC_BACKCHANNEL)
int xprt_rdma_bc_setup(struct rpc_xprt *, unsigned int);
size_t xprt_rdma_bc_maxpayload(struct rpc_xprt *);
unsigned int xprt_rdma_bc_max_slots(struct rpc_xprt *);
int rpcrdma_bc_post_recv(struct rpcrdma_xprt *, unsigned int);
void rpcrdma_bc_receive_call(struct rpcrdma_xprt *, struct rpcrdma_rep *);
int xprt_rdma_bc_send_reply(struct rpc_rqst *rqst);
void xprt_rdma_bc_free_rqst(struct rpc_rqst *);
void xprt_rdma_bc_destroy(struct rpc_xprt *, unsigned int);
#endif	/* CONFIG_SUNRPC_BACKCHANNEL */

extern struct xprt_class xprt_rdma_bc;

#endif				/* _LINUX_SUNRPC_XPRT_RDMA_H */<|MERGE_RESOLUTION|>--- conflicted
+++ resolved
@@ -479,10 +479,7 @@
 void rpcrdma_buffer_put(struct rpcrdma_buffer *buffers,
 			struct rpcrdma_req *req);
 void rpcrdma_rep_put(struct rpcrdma_buffer *buf, struct rpcrdma_rep *rep);
-<<<<<<< HEAD
-=======
 void rpcrdma_reply_put(struct rpcrdma_buffer *buffers, struct rpcrdma_req *req);
->>>>>>> 8e0eb2fb
 
 bool rpcrdma_regbuf_realloc(struct rpcrdma_regbuf *rb, size_t size,
 			    gfp_t flags);
