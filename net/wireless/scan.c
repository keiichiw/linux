--- conflicted
+++ resolved
@@ -179,8 +179,6 @@
 	return true;
 }
 
-<<<<<<< HEAD
-=======
 bool cfg80211_is_element_inherited(const struct element *elem,
 				   const struct element *non_inherit_elem)
 {
@@ -231,17 +229,13 @@
 }
 EXPORT_SYMBOL(cfg80211_is_element_inherited);
 
->>>>>>> 0ecfebd2
 static size_t cfg80211_gen_new_ie(const u8 *ie, size_t ielen,
 				  const u8 *subelement, size_t subie_len,
 				  u8 *new_ie, gfp_t gfp)
 {
 	u8 *pos, *tmp;
 	const u8 *tmp_old, *tmp_new;
-<<<<<<< HEAD
-=======
 	const struct element *non_inherit_elem;
->>>>>>> 0ecfebd2
 	u8 *sub_copy;
 
 	/* copy subelement as we need to change its content to
@@ -260,14 +254,11 @@
 		pos += (tmp_new[1] + 2);
 	}
 
-<<<<<<< HEAD
-=======
 	/* get non inheritance list if exists */
 	non_inherit_elem =
 		cfg80211_find_ext_elem(WLAN_EID_EXT_NON_INHERITANCE,
 				       sub_copy, subie_len);
 
->>>>>>> 0ecfebd2
 	/* go through IEs in ie (skip SSID) and subelement,
 	 * merge them into new_ie
 	 */
@@ -288,16 +279,11 @@
 						     subie_len);
 
 		if (!tmp) {
-<<<<<<< HEAD
-			/* ie in old ie but not in subelement */
-			if (tmp_old[0] != WLAN_EID_MULTIPLE_BSSID) {
-=======
 			const struct element *old_elem = (void *)tmp_old;
 
 			/* ie in old ie but not in subelement */
 			if (cfg80211_is_element_inherited(old_elem,
 							  non_inherit_elem)) {
->>>>>>> 0ecfebd2
 				memcpy(pos, tmp_old, tmp_old[1] + 2);
 				pos += tmp_old[1] + 2;
 			}
@@ -341,12 +327,7 @@
 	tmp_new = sub_copy;
 	while (tmp_new + tmp_new[1] + 2 - sub_copy <= subie_len) {
 		if (!(tmp_new[0] == WLAN_EID_NON_TX_BSSID_CAP ||
-<<<<<<< HEAD
-		      tmp_new[0] == WLAN_EID_SSID ||
-		      tmp_new[0] == WLAN_EID_MULTI_BSSID_IDX)) {
-=======
 		      tmp_new[0] == WLAN_EID_SSID)) {
->>>>>>> 0ecfebd2
 			memcpy(pos, tmp_new, tmp_new[1] + 2);
 			pos += tmp_new[1] + 2;
 		}
@@ -1474,8 +1455,6 @@
 	return &res->pub;
 }
 
-<<<<<<< HEAD
-=======
 static const struct element
 *cfg80211_get_profile_continuation(const u8 *ie, size_t ielen,
 				   const struct element *mbssid_elem,
@@ -1548,7 +1527,6 @@
 }
 EXPORT_SYMBOL(cfg80211_merge_profile);
 
->>>>>>> 0ecfebd2
 static void cfg80211_parse_mbssid_data(struct wiphy *wiphy,
 				       struct cfg80211_inform_bss *data,
 				       enum cfg80211_bss_frame_type ftype,
@@ -1562,12 +1540,8 @@
 	const struct element *elem, *sub;
 	size_t new_ie_len;
 	u8 new_bssid[ETH_ALEN];
-<<<<<<< HEAD
-	u8 *new_ie;
-=======
 	u8 *new_ie, *profile;
 	u64 seen_indices = 0;
->>>>>>> 0ecfebd2
 	u16 capability;
 	struct cfg80211_bss *bss;
 
@@ -1585,22 +1559,16 @@
 	if (!new_ie)
 		return;
 
-<<<<<<< HEAD
-=======
 	profile = kmalloc(ielen, gfp);
 	if (!profile)
 		goto out;
 
->>>>>>> 0ecfebd2
 	for_each_element_id(elem, WLAN_EID_MULTIPLE_BSSID, ie, ielen) {
 		if (elem->datalen < 4)
 			continue;
 		for_each_element(sub, elem->data + 1, elem->datalen - 1) {
-<<<<<<< HEAD
-=======
 			u8 profile_len;
 
->>>>>>> 0ecfebd2
 			if (sub->id != 0 || sub->datalen < 4) {
 				/* not a valid BSS profile */
 				continue;
@@ -1615,14 +1583,6 @@
 				continue;
 			}
 
-<<<<<<< HEAD
-			/* found a Nontransmitted BSSID Profile */
-			mbssid_index_ie = cfg80211_find_ie
-				(WLAN_EID_MULTI_BSSID_IDX,
-				 sub->data, sub->datalen);
-			if (!mbssid_index_ie || mbssid_index_ie[1] < 1 ||
-			    mbssid_index_ie[2] == 0) {
-=======
 			memset(profile, 0, ielen);
 			profile_len = cfg80211_merge_profile(ie, ielen,
 							     elem,
@@ -1637,13 +1597,10 @@
 			if (!mbssid_index_ie || mbssid_index_ie[1] < 1 ||
 			    mbssid_index_ie[2] == 0 ||
 			    mbssid_index_ie[2] > 46) {
->>>>>>> 0ecfebd2
 				/* No valid Multiple BSSID-Index element */
 				continue;
 			}
 
-<<<<<<< HEAD
-=======
 			if (seen_indices & BIT_ULL(mbssid_index_ie[2]))
 				/* We don't support legacy split of a profile */
 				net_dbg_ratelimited("Partial info for BSSID index %d\n",
@@ -1651,7 +1608,6 @@
 
 			seen_indices |= BIT_ULL(mbssid_index_ie[2]);
 
->>>>>>> 0ecfebd2
 			non_tx_data->bssid_index = mbssid_index_ie[2];
 			non_tx_data->max_bssid_indicator = elem->data[0];
 
@@ -1660,23 +1616,14 @@
 					       non_tx_data->bssid_index,
 					       new_bssid);
 			memset(new_ie, 0, IEEE80211_MAX_DATA_LEN);
-<<<<<<< HEAD
-			new_ie_len = cfg80211_gen_new_ie(ie, ielen, sub->data,
-							 sub->datalen, new_ie,
-=======
 			new_ie_len = cfg80211_gen_new_ie(ie, ielen,
 							 profile,
 							 profile_len, new_ie,
->>>>>>> 0ecfebd2
 							 gfp);
 			if (!new_ie_len)
 				continue;
 
-<<<<<<< HEAD
-			capability = get_unaligned_le16(sub->data + 2);
-=======
 			capability = get_unaligned_le16(profile + 2);
->>>>>>> 0ecfebd2
 			bss = cfg80211_inform_single_bss_data(wiphy, data,
 							      ftype,
 							      new_bssid, tsf,
@@ -1692,13 +1639,9 @@
 		}
 	}
 
-<<<<<<< HEAD
-	kfree(new_ie);
-=======
 out:
 	kfree(new_ie);
 	kfree(profile);
->>>>>>> 0ecfebd2
 }
 
 struct cfg80211_bss *
@@ -1722,7 +1665,6 @@
 	return res;
 }
 EXPORT_SYMBOL(cfg80211_inform_bss_data);
-<<<<<<< HEAD
 
 static void
 cfg80211_parse_mbssid_frame_data(struct wiphy *wiphy,
@@ -1736,21 +1678,6 @@
 	size_t ielen = len - offsetof(struct ieee80211_mgmt,
 				      u.probe_resp.variable);
 
-=======
-
-static void
-cfg80211_parse_mbssid_frame_data(struct wiphy *wiphy,
-				 struct cfg80211_inform_bss *data,
-				 struct ieee80211_mgmt *mgmt, size_t len,
-				 struct cfg80211_non_tx_bss *non_tx_data,
-				 gfp_t gfp)
-{
-	enum cfg80211_bss_frame_type ftype;
-	const u8 *ie = mgmt->u.probe_resp.variable;
-	size_t ielen = len - offsetof(struct ieee80211_mgmt,
-				      u.probe_resp.variable);
-
->>>>>>> 0ecfebd2
 	ftype = ieee80211_is_beacon(mgmt->frame_control) ?
 		CFG80211_BSS_FTYPE_BEACON : CFG80211_BSS_FTYPE_PRESP;
 
